// Copyright (c) 2017 Cisco and/or its affiliates.
//
// Licensed under the Apache License, Version 2.0 (the "License");
// you may not use this file except in compliance with the License.
// You may obtain a copy of the License at:
//
//     http://www.apache.org/licenses/LICENSE-2.0
//
// Unless required by applicable law or agreed to in writing, software
// distributed under the License is distributed on an "AS IS" BASIS,
// WITHOUT WARRANTIES OR CONDITIONS OF ANY KIND, either express or implied.
// See the License for the specific language governing permissions and
// limitations under the License.

package etcd

import (
	"fmt"
	"sync"
	"time"

	"context"
	"github.com/ligato/cn-infra/datasync/resync"
	"github.com/ligato/cn-infra/db/keyval"
	"github.com/ligato/cn-infra/db/keyval/kvproto"
	"github.com/ligato/cn-infra/health/statuscheck"
	"github.com/ligato/cn-infra/infra"
	"github.com/ligato/cn-infra/utils/safeclose"
)

const (
	// healthCheckProbeKey is a key used to probe Etcd state
	healthCheckProbeKey = "/probe-etcd-connection"
	// ETCD reconnect interval
	defaultReconnectInterval = 2 * time.Second
)

// Plugin implements etcd plugin.
type Plugin struct {
	Deps

	sync.Mutex

	// Plugin is disabled if there is no config file available
	disabled bool
	// Set if connected to ETCD db
	connected bool
	// ETCD connection encapsulation
	connection *BytesConnectionEtcd
	// Read/Write proto modelled data
	protoWrapper *kvproto.ProtoWrapper

	// plugin config
	config *Config

	// List of callback functions, used in case ETCD is not connected immediately. All plugins using
	// ETCD as dependency add their own function if cluster is not reachable. After connection, all
	// functions are executed.
	onConnection []func() error

	autoCompactDone chan struct{}
	lastConnErr     error
}

// Deps lists dependencies of the etcd plugin.
// If injected, etcd plugin will use StatusCheck to signal the connection status.
type Deps struct {
	infra.PluginDeps
	StatusCheck statuscheck.PluginStatusWriter // inject
	Resync      *resync.Plugin
}

// Init retrieves ETCD configuration and establishes a new connection
// with the etcd data store.
// If the configuration file doesn't exist or cannot be read, the returned error
// will be of os.PathError type. An untyped error is returned in case the file
// doesn't contain a valid YAML configuration.
// The function may also return error if TLS connection is selected and the
// CA or client certificate is not accessible(os.PathError)/valid(untyped).
// Check clientv3.New from coreos/etcd for possible errors returned in case
// the connection cannot be established.
func (p *Plugin) Init() (err error) {
	// Read ETCD configuration file. Returns error if does not exists.
	p.config, err = p.getEtcdConfig()
	if err != nil || p.disabled {
		return err
	}

	// Transforms .yaml config to ETCD client configuration
	etcdClientCfg, err := ConfigToClient(p.config)
	if err != nil {
		return err
	}

	// Uses config file to establish connection with the database
	p.connection, err = NewEtcdConnectionWithBytes(*etcdClientCfg, p.Log)

	if err != nil && p.config.AllowDelayedStart {
		// If the connection cannot be established during init, keep trying in another goroutine (if allowed) and
		// end the init
		go p.etcdReconnectionLoop(etcdClientCfg)
		return nil
	} else if err != nil {
		// If delayed start is not allowed, return error
		return fmt.Errorf("error connecting to ETCD: %v", err)
	}

	// If successful, configure and return
	p.configureConnection(etcdClientCfg.ExpandEnvVars)

	// Mark p as connected at this point
	p.connected = true

	return nil
}

// AfterInit registers ETCD plugin to status check if needed
func (p *Plugin) AfterInit() error {
	if p.StatusCheck != nil && !p.disabled {
		p.StatusCheck.Register(p.PluginName, p.statusCheckProbe)
		p.Log.Infof("Status check for %s was started", p.PluginName)
	}

	return nil
}

// Close shutdowns the connection.
func (p *Plugin) Close() error {
	return safeclose.Close(p.autoCompactDone)
}

// NewBroker creates new instance of prefixed broker that provides API with arguments of type proto.Message.
func (p *Plugin) NewBroker(keyPrefix string) keyval.ProtoBroker {
	return p.protoWrapper.NewBroker(keyPrefix)
}

// NewWatcher creates new instance of prefixed broker that provides API with arguments of type proto.Message.
func (p *Plugin) NewWatcher(keyPrefix string) keyval.ProtoWatcher {
	return p.protoWrapper.NewWatcher(keyPrefix)
}

<<<<<<< HEAD
=======
// NewBrokerWithAtomic creates new instance of prefixed (byte-oriented) broker with atomic operations.
// It is equivalent to: RawAccess().NewBroker(keyPrefix).(keyval.BytesBrokerWithAtomic), but the presence of this
// method can be used as a compile-time check for the support of atomic operations (of an injected dependency).
func (p *Plugin) NewBrokerWithAtomic(keyPrefix string) keyval.BytesBrokerWithAtomic {
	return p.connection.NewBroker(keyPrefix).(keyval.BytesBrokerWithAtomic)
}

// RawAccess allows to access data in the database as raw bytes (i.e. not formatted by protobuf).
func (p *Plugin) RawAccess() keyval.KvBytesPlugin {
	return p.connection
}

>>>>>>> 738d654d
// Disabled returns *true* if the plugin is not in use due to missing
// etcd configuration.
func (p *Plugin) Disabled() (disabled bool) {
	return p.disabled
}

// OnConnect executes callback if plugin is connected, or gathers functions from all plugin with ETCD as dependency
func (p *Plugin) OnConnect(callback func() error) {
	p.Lock()
	defer p.Unlock()

	if p.connected {
		if err := callback(); err != nil {
			p.Log.Errorf("callback for OnConnect failed: %v", err)
		}
	} else {
		p.onConnection = append(p.onConnection, callback)
	}
}

// GetPluginName returns name of the plugin
func (p *Plugin) GetPluginName() infra.PluginName {
	return p.PluginName
}

// CampaignInElection starts campaign in leader election on a given prefix. Multiple instances can compete on a given prefix.
// Only one can be elected as leader at a time. The function call blocks until either context is canceled or the caller is elected as leader.
// Upon successful call a resign callback that triggers new election is returned.
func (p *Plugin) CampaignInElection(ctx context.Context, prefix string) (func(context.Context), error) {
	if p.connection != nil {
		return p.connection.CampaignInElection(ctx, prefix)
	}
	return nil, fmt.Errorf("connection is not established")
}

// Compact compatcs the ETCD database to the specific revision
func (p *Plugin) Compact(rev ...int64) (toRev int64, err error) {
	if p.connection != nil {
		return p.connection.Compact(rev...)
	}
	return 0, fmt.Errorf("connection is not established")
}

// Method starts loop which attempt to connect to the ETCD. If successful, send signal callback with resync,
// which will be started when datasync confirms successful registration
func (p *Plugin) etcdReconnectionLoop(clientCfg *ClientConfig) {
	var err error
	// Set reconnect interval
	interval := p.config.ReconnectInterval
	if interval == 0 {
		interval = defaultReconnectInterval
	}
	p.Log.Infof("ETCD server %s not reachable in init phase. Agent will continue to try to connect every %d second(s)",
		p.config.Endpoints, interval)
	for {
		time.Sleep(interval)

		p.Log.Infof("Connecting to ETCD %v ...", p.config.Endpoints)
		p.connection, err = NewEtcdConnectionWithBytes(*clientCfg, p.Log)
		if err != nil {
			continue
		}
		p.setupPostInitConnection(clientCfg.ExpandEnvVars)
		return
	}
}

func (p *Plugin) setupPostInitConnection(expandEnvVars bool) {
	p.Log.Infof("ETCD server %s connected", p.config.Endpoints)

	p.Lock()
	defer p.Unlock()

	// Configure connection and set as connected
	p.configureConnection(expandEnvVars)
	p.connected = true

	// Execute callback functions (if any)
	for _, callback := range p.onConnection {
		if err := callback(); err != nil {
			p.Log.Errorf("callback for OnConnect failed: %v", err)
		}
	}

	// Call resync if any callback was executed. Otherwise there is nothing to resync
	if p.Resync != nil && len(p.onConnection) > 0 {
		p.Resync.DoResync()
	}
	p.Log.Debugf("Etcd reconnection loop ended")
}

// If ETCD is connected, complete all other procedures
func (p *Plugin) configureConnection(expandEnvVars bool) {
	if p.config.AutoCompact > 0 {
		if p.config.AutoCompact < time.Duration(time.Minute*60) {
			p.Log.Warnf("Auto compact option for ETCD is set to less than 60 minutes!")
		}
		p.startPeriodicAutoCompact(p.config.AutoCompact)
	}
<<<<<<< HEAD
	p.protoWrapper = kvproto.NewProtoWrapper(p.connection, &keyval.SerializerJSON{})
=======
	var serializer keyval.Serializer
	if p.Serializer != nil {
		serializer = p.Serializer
	} else {
		serializer = &keyval.SerializerJSON{ExpandEnvVars: expandEnvVars}
	}
	p.protoWrapper = kvproto.NewProtoWrapper(p.connection, serializer)
>>>>>>> 738d654d
}

// ETCD status check probe function
func (p *Plugin) statusCheckProbe() (statuscheck.PluginState, error) {
	if p.connection == nil {
		p.connected = false
		return statuscheck.Error, fmt.Errorf("no ETCD connection available")
	}
	if _, _, _, err := p.connection.GetValue(healthCheckProbeKey); err != nil {
		p.lastConnErr = err
		p.connected = false
		return statuscheck.Error, err
	}
	if p.config.ReconnectResync && p.lastConnErr != nil {
		if p.Resync != nil {
			p.Resync.DoResync()
			p.lastConnErr = nil
		} else {
			p.Log.Warn("Expected resync after ETCD reconnect could not start beacuse of missing Resync plugin")
		}
	}
	p.connected = true
	return statuscheck.OK, nil
}

func (p *Plugin) getEtcdConfig() (*Config, error) {
	var etcdCfg Config
	found, err := p.Cfg.LoadValue(&etcdCfg)
	if err != nil {
		return nil, err
	}
	if !found {
		p.Log.Info("ETCD config not found, skip loading this plugin")
		p.disabled = true
	}
	return &etcdCfg, nil
}

func (p *Plugin) startPeriodicAutoCompact(period time.Duration) {
	p.autoCompactDone = make(chan struct{})
	go func() {
		p.Log.Infof("Starting periodic auto compacting every %v", period)
		for {
			select {
			case <-time.After(period):
				p.Log.Debugf("Executing auto compact")
				if toRev, err := p.connection.Compact(); err != nil {
					p.Log.Errorf("Periodic auto compacting failed: %v", err)
				} else {
					p.Log.Infof("Auto compacting finished (to revision %v)", toRev)
				}
			case <-p.autoCompactDone:
				return
			}
		}
	}()
}<|MERGE_RESOLUTION|>--- conflicted
+++ resolved
@@ -68,6 +68,7 @@
 	infra.PluginDeps
 	StatusCheck statuscheck.PluginStatusWriter // inject
 	Resync      *resync.Plugin
+	Serializer  keyval.Serializer // optional, by default the JSON serializer is used
 }
 
 // Init retrieves ETCD configuration and establishes a new connection
@@ -139,8 +140,6 @@
 	return p.protoWrapper.NewWatcher(keyPrefix)
 }
 
-<<<<<<< HEAD
-=======
 // NewBrokerWithAtomic creates new instance of prefixed (byte-oriented) broker with atomic operations.
 // It is equivalent to: RawAccess().NewBroker(keyPrefix).(keyval.BytesBrokerWithAtomic), but the presence of this
 // method can be used as a compile-time check for the support of atomic operations (of an injected dependency).
@@ -153,7 +152,6 @@
 	return p.connection
 }
 
->>>>>>> 738d654d
 // Disabled returns *true* if the plugin is not in use due to missing
 // etcd configuration.
 func (p *Plugin) Disabled() (disabled bool) {
@@ -253,9 +251,6 @@
 		}
 		p.startPeriodicAutoCompact(p.config.AutoCompact)
 	}
-<<<<<<< HEAD
-	p.protoWrapper = kvproto.NewProtoWrapper(p.connection, &keyval.SerializerJSON{})
-=======
 	var serializer keyval.Serializer
 	if p.Serializer != nil {
 		serializer = p.Serializer
@@ -263,7 +258,6 @@
 		serializer = &keyval.SerializerJSON{ExpandEnvVars: expandEnvVars}
 	}
 	p.protoWrapper = kvproto.NewProtoWrapper(p.connection, serializer)
->>>>>>> 738d654d
 }
 
 // ETCD status check probe function
