--- conflicted
+++ resolved
@@ -280,18 +280,12 @@
 message GreLink {
     enum Type {
         UNKNOWN = 0;
-<<<<<<< HEAD
-        L3 = 1; // L3 GRE (i.e. this tunnel is in L3 mode)
-        TEB = 2; // Transparent Ethernet Bridging - the tunnel is in L2 mode
-        ERSPAN = 3; // ERSPAN - the tunnel is for port mirror SPAN output
-=======
         // L3 GRE (i.e. this tunnel is in L3 mode)
         L3 = 1; 
         // TEB - Transparent Ethernet Bridging - the tunnel is in L2 mode
         TEB = 2; 
         // ERSPAN - the tunnel is for port mirror SPAN output
         ERSPAN = 3; 
->>>>>>> a9593d5f
     };
     Type tunnel_type = 1;
     string src_addr = 2; 
