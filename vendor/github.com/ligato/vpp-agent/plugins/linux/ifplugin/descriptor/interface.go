// Copyright (c) 2018 Cisco and/or its affiliates.
//
// Licensed under the Apache License, Version 2.0 (the "License");
// you may not use this file except in compliance with the License.
// You may obtain a copy of the License at:
//
//     http://www.apache.org/licenses/LICENSE-2.0
//
// Unless required by applicable law or agreed to in writing, software
// distributed under the License is distributed on an "AS IS" BASIS,
// WITHOUT WARRANTIES OR CONDITIONS OF ANY KIND, either express or implied.
// See the License for the specific language governing permissions and
// limitations under the License.

package descriptor

import (
	"io/ioutil"
	"net"
	"path/filepath"
	"strconv"
	"strings"

	"github.com/gogo/protobuf/proto"
	prototypes "github.com/gogo/protobuf/types"
	"github.com/pkg/errors"
	"github.com/vishvananda/netlink"
	"golang.org/x/sys/unix"

	"github.com/ligato/cn-infra/idxmap"
	"github.com/ligato/cn-infra/logging"
	"github.com/ligato/cn-infra/logging/logrus"
	"github.com/ligato/cn-infra/servicelabel"

	interfaces "github.com/ligato/vpp-agent/api/models/linux/interfaces"
	namespace "github.com/ligato/vpp-agent/api/models/linux/namespace"
	netalloc_api "github.com/ligato/vpp-agent/api/models/netalloc"
	vpp_intf "github.com/ligato/vpp-agent/api/models/vpp/interfaces"
	"github.com/ligato/vpp-agent/pkg/models"
	kvs "github.com/ligato/vpp-agent/plugins/kvscheduler/api"
	"github.com/ligato/vpp-agent/plugins/linux/ifplugin/descriptor/adapter"
	"github.com/ligato/vpp-agent/plugins/linux/ifplugin/ifaceidx"
	iflinuxcalls "github.com/ligato/vpp-agent/plugins/linux/ifplugin/linuxcalls"
	"github.com/ligato/vpp-agent/plugins/linux/nsplugin"
	nsdescriptor "github.com/ligato/vpp-agent/plugins/linux/nsplugin/descriptor"
	nslinuxcalls "github.com/ligato/vpp-agent/plugins/linux/nsplugin/linuxcalls"
	"github.com/ligato/vpp-agent/plugins/netalloc"
	netalloc_descr "github.com/ligato/vpp-agent/plugins/netalloc/descriptor"
	vpp_ifaceidx "github.com/ligato/vpp-agent/plugins/vpp/ifplugin/ifaceidx"
)

const (
	// InterfaceDescriptorName is the name of the descriptor for Linux interfaces.
	InterfaceDescriptorName = "linux-interface"

	// defaultLoopbackName is the name used to access loopback interface in linux
	// host_if_name field in config is effectively ignored
	defaultLoopbackName = "lo"

	// default MTU - expected when MTU is not specified in the config.
	defaultEthernetMTU = 1500
	defaultLoopbackMTU = 65536

	// dependency labels
	existingHostInterfaceDep = "host-interface-exists"
	tapInterfaceDep          = "vpp-tap-interface-exists"
	vethPeerDep              = "veth-peer-exists"
	microserviceDep          = "microservice-available"

	// suffix attached to logical names of duplicate VETH interfaces
	vethDuplicateSuffix = "-DUPLICATE"

	// suffix attached to logical names of VETH interfaces with peers not found by Retrieve
	vethMissingPeerSuffix = "-MISSING_PEER"

	// minimum number of namespaces to be given to a single Go routine for processing
	// in the Retrieve operation
	minWorkForGoRoutine = 3
)

// A list of non-retriable errors:
var (
	// ErrUnsupportedLinuxInterfaceType is returned for Linux interfaces of unknown type.
	ErrUnsupportedLinuxInterfaceType = errors.New("unsupported Linux interface type")

	// ErrInterfaceWithoutName is returned when Linux interface configuration has undefined
	// Name attribute.
	ErrInterfaceWithoutName = errors.New("Linux interface defined without logical name")

	// ErrInterfaceWithoutType is returned when Linux interface configuration has undefined
	// Type attribute.
	ErrInterfaceWithoutType = errors.New("Linux interface defined without type")

	// ErrNamespaceWithoutReference is returned when namespace is missing reference.
	ErrInterfaceReferenceMismatch = errors.New("Linux interface reference does not match the interface type")

	// ErrVETHWithoutPeer is returned when VETH interface is missing peer interface
	// reference.
	ErrVETHWithoutPeer = errors.New("VETH interface defined without peer reference")

	// ErrTAPWithoutVPPReference is returned when TAP_TO_VPP interface is missing reference to VPP TAP.
	ErrTAPWithoutVPPReference = errors.New("TAP_TO_VPP interface defined without reference to VPP TAP")

	// ErrTAPRequiresVPPIfPlugin is returned when TAP_TO_VPP is supposed to be configured but VPP ifplugin
	// is not loaded.
	ErrTAPRequiresVPPIfPlugin = errors.New("TAP_TO_VPP interface requires VPP interface plugin to be loaded")

	// ErrNamespaceWithoutReference is returned when namespace is missing reference.
	ErrNamespaceWithoutReference = errors.New("namespace defined without name")

	// ErrExistingWithNamespace is returned when namespace is specified for
	// EXISTING interface.
	ErrExistingWithNamespace = errors.New("EXISTING interface defined with namespace")

	// ErrInvalidIPWithMask is returned when address is invalid or mask is missing
	ErrInvalidIPWithMask = errors.New("IP with mask is not valid")

	// ErrLoopbackAlreadyConfigured is returned when multiple logical NB interfaces tries to configure the same loopback
	ErrLoopbackAlreadyConfigured = errors.New("loopback already configured")

	// ErrLoopbackNotFound is returned if loopback interface can not be found
	ErrLoopbackNotFound = errors.New("loopback not found")
)

// InterfaceDescriptor teaches KVScheduler how to configure Linux interfaces.
type InterfaceDescriptor struct {
	log          logging.Logger
	serviceLabel servicelabel.ReaderAPI
	ifHandler    iflinuxcalls.NetlinkAPI
	nsPlugin     nsplugin.API
	vppIfPlugin  VPPIfPluginAPI
	scheduler    kvs.KVScheduler
	addrAlloc    netalloc.AddressAllocator

	// runtime
	intfIndex ifaceidx.LinuxIfMetadataIndex

	// parallelization of the Retrieve operation
	goRoutinesCnt int
}

// VPPIfPluginAPI is defined here to avoid import cycles.
type VPPIfPluginAPI interface {
	// GetInterfaceIndex gives read-only access to map with metadata of all configured
	// VPP interfaces.
	GetInterfaceIndex() vpp_ifaceidx.IfaceMetadataIndex
}

// NewInterfaceDescriptor creates a new instance of the Interface descriptor.
func NewInterfaceDescriptor(
	scheduler kvs.KVScheduler, serviceLabel servicelabel.ReaderAPI, nsPlugin nsplugin.API,
<<<<<<< HEAD
	vppIfPlugin VPPIfPluginAPI, ifHandler iflinuxcalls.NetlinkAPI, log logging.PluginLogger,
	goRoutinesCnt int) (descr *kvs.KVDescriptor, ctx *InterfaceDescriptor) {
=======
	vppIfPlugin VPPIfPluginAPI, addrAlloc netalloc.AddressAllocator, ifHandler iflinuxcalls.NetlinkAPI,
	log logging.PluginLogger, goRoutinesCnt int) (descr *kvs.KVDescriptor, ctx *InterfaceDescriptor) {
>>>>>>> a9593d5f

	// descriptor context
	ctx = &InterfaceDescriptor{
		scheduler:     scheduler,
		ifHandler:     ifHandler,
		nsPlugin:      nsPlugin,
		vppIfPlugin:   vppIfPlugin,
		addrAlloc:     addrAlloc,
		serviceLabel:  serviceLabel,
		goRoutinesCnt: goRoutinesCnt,
		log:           log.NewLogger("if-descriptor"),
	}

	typedDescr := &adapter.InterfaceDescriptor{
<<<<<<< HEAD
		Name:                 InterfaceDescriptorName,
		NBKeyPrefix:          interfaces.ModelInterface.KeyPrefix(),
		ValueTypeName:        interfaces.ModelInterface.ProtoName(),
		KeySelector:          interfaces.ModelInterface.IsKeyValid,
		KeyLabel:             interfaces.ModelInterface.StripKeyPrefix,
		ValueComparator:      ctx.EquivalentInterfaces,
		WithMetadata:         true,
		MetadataMapFactory:   ctx.MetadataFactory,
		Validate:             ctx.Validate,
		Create:               ctx.Create,
		Delete:               ctx.Delete,
		Update:               ctx.Update,
		UpdateWithRecreate:   ctx.UpdateWithRecreate,
		Retrieve:             ctx.Retrieve,
		IsRetriableFailure:   ctx.IsRetriableFailure,
		DerivedValues:        ctx.DerivedValues,
		Dependencies:         ctx.Dependencies,
		RetrieveDependencies: []string{nsdescriptor.MicroserviceDescriptorName},
=======
		Name:               InterfaceDescriptorName,
		NBKeyPrefix:        interfaces.ModelInterface.KeyPrefix(),
		ValueTypeName:      interfaces.ModelInterface.ProtoName(),
		KeySelector:        interfaces.ModelInterface.IsKeyValid,
		KeyLabel:           interfaces.ModelInterface.StripKeyPrefix,
		ValueComparator:    ctx.EquivalentInterfaces,
		WithMetadata:       true,
		MetadataMapFactory: ctx.MetadataFactory,
		Validate:           ctx.Validate,
		Create:             ctx.Create,
		Delete:             ctx.Delete,
		Update:             ctx.Update,
		UpdateWithRecreate: ctx.UpdateWithRecreate,
		Retrieve:           ctx.Retrieve,
		IsRetriableFailure: ctx.IsRetriableFailure,
		DerivedValues:      ctx.DerivedValues,
		Dependencies:       ctx.Dependencies,
		RetrieveDependencies: []string{
			// refresh the pool of allocated IP addresses first
			netalloc_descr.IPAllocDescriptorName,
			nsdescriptor.MicroserviceDescriptorName},
>>>>>>> a9593d5f
	}
	descr = adapter.NewInterfaceDescriptor(typedDescr)
	return
}

// SetInterfaceIndex should be used to provide interface index immediately after
// the descriptor registration.
func (d *InterfaceDescriptor) SetInterfaceIndex(intfIndex ifaceidx.LinuxIfMetadataIndex) {
	d.intfIndex = intfIndex
}

// EquivalentInterfaces is case-insensitive comparison function for
// interfaces.LinuxInterface, also ignoring the order of assigned IP addresses.
func (d *InterfaceDescriptor) EquivalentInterfaces(key string, oldIntf, newIntf *interfaces.Interface) bool {
	// attributes compared as usually:
	if oldIntf.Name != newIntf.Name ||
		oldIntf.Type != newIntf.Type ||
		oldIntf.Enabled != newIntf.Enabled ||
		oldIntf.LinkOnly != newIntf.LinkOnly ||
		getHostIfName(oldIntf) != getHostIfName(newIntf) {
		return false
	}
	if oldIntf.Type == interfaces.Interface_VETH {
		if oldIntf.GetVeth().GetPeerIfName() != newIntf.GetVeth().GetPeerIfName() {
			return false
		}
		// handle default config for checksum offloading
		if getRxChksmOffloading(oldIntf) != getRxChksmOffloading(newIntf) ||
			getTxChksmOffloading(oldIntf) != getTxChksmOffloading(newIntf) {
			return false
		}
	}
	if oldIntf.Type == interfaces.Interface_TAP_TO_VPP &&
		oldIntf.GetTap().GetVppTapIfName() != newIntf.GetTap().GetVppTapIfName() {
		return false
	}
	if !proto.Equal(oldIntf.Namespace, newIntf.Namespace) {
		return false
	}

	// handle default MTU
	if getInterfaceMTU(oldIntf) != getInterfaceMTU(newIntf) {
		return false
	}

	// for link-only everything else is ignored
	if oldIntf.LinkOnly {
		return true
	}

	// compare MAC addresses case-insensitively (also handle unspecified MAC address)
	if newIntf.PhysAddress != "" &&
		strings.ToLower(oldIntf.PhysAddress) != strings.ToLower(newIntf.PhysAddress) {
		return false
	}

	return true
}

// MetadataFactory is a factory for index-map customized for Linux interfaces.
func (d *InterfaceDescriptor) MetadataFactory() idxmap.NamedMappingRW {
	return ifaceidx.NewLinuxIfIndex(logrus.DefaultLogger(), "linux-interface-index")
}

// Validate validates Linux interface configuration.
func (d *InterfaceDescriptor) Validate(key string, linuxIf *interfaces.Interface) error {
	// validate name (this should never happen, since key is derived from name)
	if linuxIf.GetName() == "" {
		return kvs.NewInvalidValueError(ErrInterfaceWithoutName, "name")
	}

	// validate namespace
	if ns := linuxIf.GetNamespace(); ns != nil {
		if ns.GetType() == namespace.NetNamespace_UNDEFINED || ns.GetReference() == "" {
			return kvs.NewInvalidValueError(ErrNamespaceWithoutReference, "namespace")
		}
	}

	// validate type
	switch linuxIf.GetType() {
	case interfaces.Interface_EXISTING:
		if linuxIf.GetLink() != nil {
			return kvs.NewInvalidValueError(ErrInterfaceReferenceMismatch, "link")
		}
		// For now support only the same namespace as the agent.
		if linuxIf.GetNamespace() != nil {
			return kvs.NewInvalidValueError(ErrExistingWithNamespace, "namespace")
		}
	case interfaces.Interface_LOOPBACK:
		if linuxIf.GetLink() != nil {
			return kvs.NewInvalidValueError(ErrInterfaceReferenceMismatch, "link")
		}
	case interfaces.Interface_TAP_TO_VPP:
		if d.vppIfPlugin == nil {
			return ErrTAPRequiresVPPIfPlugin
		}
	case interfaces.Interface_UNDEFINED:
		return kvs.NewInvalidValueError(ErrInterfaceWithoutType, "type")
	}

	// validate link
	switch linuxIf.GetLink().(type) {
	case *interfaces.Interface_Tap:
		if linuxIf.GetType() != interfaces.Interface_TAP_TO_VPP {
			return kvs.NewInvalidValueError(ErrInterfaceReferenceMismatch, "link")
		}
		if linuxIf.GetTap().GetVppTapIfName() == "" {
			return kvs.NewInvalidValueError(ErrTAPWithoutVPPReference, "vpp_tap_if_name")
		}
	case *interfaces.Interface_Veth:
		if linuxIf.GetType() != interfaces.Interface_VETH {
			return kvs.NewInvalidValueError(ErrInterfaceReferenceMismatch, "link")
		}
		if linuxIf.GetVeth().GetPeerIfName() == "" {
			return kvs.NewInvalidValueError(ErrVETHWithoutPeer, "peer_if_name")
		}
	}

	return nil
}

// Create creates VETH or configures TAP interface.
func (d *InterfaceDescriptor) Create(key string, linuxIf *interfaces.Interface) (metadata *ifaceidx.LinuxIfMetadata, err error) {
	// move to the default namespace
	nsCtx := nslinuxcalls.NewNamespaceMgmtCtx()
	revert1, err := d.nsPlugin.SwitchToNamespace(nsCtx, nil)
	if err != nil {
		d.log.Error(err)
		return nil, err
	}
	defer revert1()

	// create interface based on its type
	switch linuxIf.Type {
	case interfaces.Interface_VETH:
		metadata, err = d.createVETH(nsCtx, key, linuxIf)
	case interfaces.Interface_TAP_TO_VPP:
		metadata, err = d.createTAPToVPP(nsCtx, key, linuxIf)
	case interfaces.Interface_LOOPBACK:
		metadata, err = d.createLoopback(nsCtx, linuxIf)
	case interfaces.Interface_EXISTING:
		// We expect that the interface already exists, therefore nothing needs to be done.
		// We just get the metadata for the interface.
		getMetadata := func(linuxIf *interfaces.Interface) (*ifaceidx.LinuxIfMetadata, error) {
			link, err := d.ifHandler.GetLinkByName(getHostIfName(linuxIf))
			if err != nil {
				d.log.Error(err)
				return nil, err
			}
			return &ifaceidx.LinuxIfMetadata{
				Namespace:    linuxIf.Namespace,
				LinuxIfIndex: link.Attrs().Index,
			}, nil
		}
		metadata, err = getMetadata(linuxIf)
	default:
		return nil, ErrUnsupportedLinuxInterfaceType
	}

	if err != nil {
		return nil, err
	}
	metadata.HostIfName = getHostIfName(linuxIf)

	// move to the namespace with the interface
	revert2, err := d.nsPlugin.SwitchToNamespace(nsCtx, linuxIf.Namespace)
	if err != nil {
		d.log.Error(err)
		return nil, err
	}
	defer revert2()

	// set interface up
	hostName := getHostIfName(linuxIf)
	if linuxIf.Enabled {
		err = d.ifHandler.SetInterfaceUp(hostName)
		if nil != err {
			err = errors.Errorf("failed to set linux interface %s up: %v", linuxIf.Name, err)
			d.log.Error(err)
			return nil, err
		}
	}

	// set checksum offloading
	if linuxIf.Type == interfaces.Interface_VETH {
		rxOn := getRxChksmOffloading(linuxIf)
		txOn := getTxChksmOffloading(linuxIf)
		err = d.ifHandler.SetChecksumOffloading(hostName, rxOn, txOn)
		if err != nil {
			err = errors.Errorf("failed to configure checksum offloading (rx=%t,tx=%t) for linux interface %s: %v",
				rxOn, txOn, linuxIf.Name, err)
			d.log.Error(err)
			return nil, err
		}
	}

	// set interface MTU
	if linuxIf.Mtu != 0 {
		mtu := int(linuxIf.Mtu)
		err = d.ifHandler.SetInterfaceMTU(hostName, mtu)
		if err != nil {
			err = errors.Errorf("failed to set MTU %d to linux interface %s: %v",
				mtu, linuxIf.Name, err)
			d.log.Error(err)
			return nil, err
		}
	}

	if linuxIf.GetLinkOnly() {
		// addresses are configured externally
		return metadata, nil
	}

	// set interface MAC address
	if linuxIf.PhysAddress != "" {
		err = d.ifHandler.SetInterfaceMac(hostName, linuxIf.PhysAddress)
		if err != nil {
			err = errors.Errorf("failed to set MAC address %s to linux interface %s: %v",
				linuxIf.PhysAddress, linuxIf.Name, err)
			d.log.Error(err)
			return nil, err
		}
	}

	return metadata, nil
}

// Delete removes VETH or unconfigures TAP interface.
func (d *InterfaceDescriptor) Delete(key string, linuxIf *interfaces.Interface, metadata *ifaceidx.LinuxIfMetadata) error {
	// move to the namespace with the interface
	nsCtx := nslinuxcalls.NewNamespaceMgmtCtx()
	revert, err := d.nsPlugin.SwitchToNamespace(nsCtx, linuxIf.Namespace)
	if err != nil {
		d.log.Error("switch to namespace failed:", err)
		return err
	}
	defer revert()

	switch linuxIf.Type {
	case interfaces.Interface_VETH:
		return d.deleteVETH(nsCtx, key, linuxIf, metadata)
	case interfaces.Interface_TAP_TO_VPP:
		return d.deleteAutoTAP(nsCtx, key, linuxIf, metadata)
	case interfaces.Interface_LOOPBACK:
		return d.deleteLoopback(nsCtx, linuxIf)
	case interfaces.Interface_EXISTING:
		// We only need to unconfigure the interface.
		// Nothing else needs to be done.
		return nil
	}

	err = ErrUnsupportedLinuxInterfaceType
	d.log.Error(err)
	return err
}

// Update is able to change Type-unspecific attributes.
func (d *InterfaceDescriptor) Update(key string, oldLinuxIf, newLinuxIf *interfaces.Interface, oldMetadata *ifaceidx.LinuxIfMetadata) (newMetadata *ifaceidx.LinuxIfMetadata, err error) {
	oldHostName := getHostIfName(oldLinuxIf)
	newHostName := getHostIfName(newLinuxIf)

	// move to the namespace with the interface
	nsCtx := nslinuxcalls.NewNamespaceMgmtCtx()
	revert, err := d.nsPlugin.SwitchToNamespace(nsCtx, oldLinuxIf.Namespace)
	if err != nil {
		d.log.Error(err)
		return nil, err
	}
	defer revert()

	// update host name
	if oldHostName != newHostName {
		if err := d.ifHandler.RenameInterface(oldHostName, newHostName); err != nil {
			d.log.Error("renaming interface failed:", err)
			return nil, err
		}
	}

	// update admin status
	if oldLinuxIf.Enabled != newLinuxIf.Enabled {
		if newLinuxIf.Enabled {
			err = d.ifHandler.SetInterfaceUp(newHostName)
			if nil != err {
				err = errors.Errorf("failed to set linux interface %s UP: %v", newHostName, err)
				d.log.Error(err)
				return nil, err
			}
		} else {
			err = d.ifHandler.SetInterfaceDown(newHostName)
			if nil != err {
				err = errors.Errorf("failed to set linux interface %s DOWN: %v", newHostName, err)
				d.log.Error(err)
				return nil, err
			}
		}
	}

	// update MAC address
	if !newLinuxIf.GetLinkOnly() {
		if newLinuxIf.PhysAddress != "" && newLinuxIf.PhysAddress != oldLinuxIf.PhysAddress {
			err := d.ifHandler.SetInterfaceMac(newHostName, newLinuxIf.PhysAddress)
			if err != nil {
				err = errors.Errorf("failed to reconfigure MAC address for linux interface %s: %v",
					newLinuxIf.Name, err)
				d.log.Error(err)
				return nil, err
			}
		}
	}

	// MTU
	if getInterfaceMTU(newLinuxIf) != getInterfaceMTU(oldLinuxIf) {
		mtu := getInterfaceMTU(newLinuxIf)
		err := d.ifHandler.SetInterfaceMTU(newHostName, mtu)
		if nil != err {
			err = errors.Errorf("failed to reconfigure MTU for the linux interface %s: %v",
				newLinuxIf.Name, err)
			d.log.Error(err)
			return nil, err
		}
	}

	// update checksum offloading
	if newLinuxIf.Type == interfaces.Interface_VETH {
		rxOn := getRxChksmOffloading(newLinuxIf)
		txOn := getTxChksmOffloading(newLinuxIf)
		if rxOn != getRxChksmOffloading(oldLinuxIf) || txOn != getTxChksmOffloading(oldLinuxIf) {
			err = d.ifHandler.SetChecksumOffloading(newHostName, rxOn, txOn)
			if err != nil {
				err = errors.Errorf("failed to reconfigure checksum offloading (rx=%t,tx=%t) for linux interface %s: %v",
					rxOn, txOn, newLinuxIf.Name, err)
				d.log.Error(err)
				return nil, err
			}
		}
	}

	// update metadata
	link, err := d.ifHandler.GetLinkByName(newHostName)
	if err != nil {
		d.log.Error(err)
		return nil, err
	}
	oldMetadata.LinuxIfIndex = link.Attrs().Index
	oldMetadata.HostIfName = newHostName
	return oldMetadata, nil
}

// UpdateWithRecreate returns true if Type or Type-specific attributes are different.
func (d *InterfaceDescriptor) UpdateWithRecreate(key string, oldLinuxIf, newLinuxIf *interfaces.Interface, metadata *ifaceidx.LinuxIfMetadata) bool {
	if oldLinuxIf.Type != newLinuxIf.Type {
		return true
	}
	if oldLinuxIf.LinkOnly != newLinuxIf.LinkOnly {
		return true
	}
	if !proto.Equal(oldLinuxIf.Namespace, newLinuxIf.Namespace) {
		// anything attached to the interface (ARPs, routes, ...) will be re-created as well
		return true
	}
	switch oldLinuxIf.Type {
	case interfaces.Interface_VETH:
		return oldLinuxIf.GetVeth().GetPeerIfName() != newLinuxIf.GetVeth().GetPeerIfName()
	case interfaces.Interface_TAP_TO_VPP:
		return oldLinuxIf.GetTap().GetVppTapIfName() != newLinuxIf.GetTap().GetVppTapIfName()
	}
	return false
}

// Dependencies lists dependencies for a Linux interface.
func (d *InterfaceDescriptor) Dependencies(key string, linuxIf *interfaces.Interface) []kvs.Dependency {
	var dependencies []kvs.Dependency

	// EXISTING depends on a referenced Linux interface in the default namespace
	if linuxIf.Type == interfaces.Interface_EXISTING {
		dependencies = append(dependencies, kvs.Dependency{
			Label: existingHostInterfaceDep,
			Key:   interfaces.InterfaceHostNameKey(getHostIfName(linuxIf)),
		})
	}

	if linuxIf.Type == interfaces.Interface_TAP_TO_VPP {
		// dependency on VPP TAP
		dependencies = append(dependencies, kvs.Dependency{
			Label: tapInterfaceDep,
			Key:   vpp_intf.InterfaceKey(linuxIf.GetTap().GetVppTapIfName()),
		})
	}

	// circular dependency between VETH ends
	if linuxIf.Type == interfaces.Interface_VETH {
		peerName := linuxIf.GetVeth().GetPeerIfName()
		if peerName != "" {
			dependencies = append(dependencies, kvs.Dependency{
				Label: vethPeerDep,
				Key:   interfaces.InterfaceKey(peerName),
			})
		}
	}

	if linuxIf.GetNamespace().GetType() == namespace.NetNamespace_MICROSERVICE {
		dependencies = append(dependencies, kvs.Dependency{
			Label: microserviceDep,
			Key:   namespace.MicroserviceKey(linuxIf.Namespace.Reference),
		})
	}

	return dependencies
}

// DerivedValues derives one empty value to represent interface state and also
// one empty value for every IP address assigned to the interface.
func (d *InterfaceDescriptor) DerivedValues(key string, linuxIf *interfaces.Interface) (derValues []kvs.KeyValuePair) {
	// interface state
	derValues = append(derValues, kvs.KeyValuePair{
		Key:   interfaces.InterfaceStateKey(linuxIf.Name, linuxIf.Enabled),
		Value: &prototypes.Empty{},
	})
	if !linuxIf.GetLinkOnly() {
		// IP addresses
		for _, ipAddr := range linuxIf.IpAddresses {
			derValues = append(derValues, kvs.KeyValuePair{
<<<<<<< HEAD
				Key:   interfaces.InterfaceAddressKey(linuxIf.Name, ipAddr),
=======
				Key:   interfaces.InterfaceAddressKey(linuxIf.Name, ipAddr, netalloc_api.IPAddressSource_STATIC),
>>>>>>> a9593d5f
				Value: &prototypes.Empty{},
			})
		}
	}
	return derValues
}

// retrievedIfaces is used as the return value sent via channel by retrieveInterfaces().
type retrievedIfaces struct {
	interfaces []adapter.InterfaceKVWithMetadata
	err        error
}

func (d *InterfaceDescriptor) IsRetriableFailure(err error) bool {
	if err == ErrLoopbackAlreadyConfigured {
		return false
	}
	return true
}

// Retrieve returns all Linux interfaces managed by this agent, attached to the default namespace
// or to one of the configured non-default namespaces.
func (d *InterfaceDescriptor) Retrieve(correlate []adapter.InterfaceKVWithMetadata) ([]adapter.InterfaceKVWithMetadata, error) {
	nsList := []*namespace.NetNamespace{nil}              // nil = default namespace, which always should be listed for interfaces
	ifCfg := make(map[string]*interfaces.Interface)       // interface logical name -> interface config (as expected by correlate)
	expExisting := make(map[string]*interfaces.Interface) // EXISTING interface host name -> expected interface config

	// process interfaces for correlation to get:
	//  - the set of namespaces to list for interfaces
	//  - mapping between interface name and the configuration for correlation
	// beware: the same namespace can have multiple different references (e.g. integration of Contiv with SFC)
	for _, kv := range correlate {
		nsListed := false
		for _, ns := range nsList {
			if proto.Equal(ns, kv.Value.Namespace) {
				nsListed = true
				break
			}
		}
		if !nsListed {
			nsList = append(nsList, kv.Value.Namespace)
		}
		ifCfg[kv.Value.Name] = kv.Value
		if kv.Value.Type == interfaces.Interface_EXISTING {
			expExisting[getHostIfName(kv.Value)] = kv.Value
		}
	}

	// determine the number of go routines to invoke
	goRoutinesCnt := len(nsList) / minWorkForGoRoutine
	if goRoutinesCnt == 0 {
		goRoutinesCnt = 1
	}
	if goRoutinesCnt > d.goRoutinesCnt {
		goRoutinesCnt = d.goRoutinesCnt
	}
	ch := make(chan retrievedIfaces, goRoutinesCnt)

	// invoke multiple go routines for more efficient parallel interface retrieval
	for idx := 0; idx < goRoutinesCnt; idx++ {
		if goRoutinesCnt > 1 {
			go d.retrieveInterfaces(nsList, idx, goRoutinesCnt, ch)
		} else {
			d.retrieveInterfaces(nsList, idx, goRoutinesCnt, ch)
		}
	}

	// receive results from the go routines
	ifaces := make(map[string]adapter.InterfaceKVWithMetadata) // interface logical name -> interface data
	indexes := make(map[int]struct{})                          // already retrieved interfaces by their Linux indexes

	for idx := 0; idx < goRoutinesCnt; idx++ {
		retrieved := <-ch
		if retrieved.err != nil {
			return nil, retrieved.err
		}
		for _, kv := range retrieved.interfaces {
			// skip if this interface was already retrieved and this is not the expected
			// namespace from correlation - remember, the same namespace may have
			// multiple different references
			var rewrite bool
			if _, alreadyRetrieved := indexes[kv.Metadata.LinuxIfIndex]; alreadyRetrieved {
				if expCfg, hasExpCfg := ifCfg[kv.Value.Name]; hasExpCfg {
					if proto.Equal(expCfg.Namespace, kv.Value.Namespace) {
						rewrite = true
					}
				}
				if !rewrite {
					continue
				}
			}
			indexes[kv.Metadata.LinuxIfIndex] = struct{}{}

			// test for duplicity of VETH logical names
			if kv.Value.Type == interfaces.Interface_VETH {
				if _, duplicate := ifaces[kv.Value.Name]; duplicate && !rewrite {
					// add suffix to the duplicate to make its logical name unique
					// (and not configured by NB so that it will get removed)
					dupIndex := 1
					for intf2 := range ifaces {
						if strings.HasPrefix(intf2, kv.Value.Name+vethDuplicateSuffix) {
							dupIndex++
						}
					}
					kv.Value.Name = kv.Value.Name + vethDuplicateSuffix + strconv.Itoa(dupIndex)
					kv.Key = interfaces.InterfaceKey(kv.Value.Name)
				}
			}
			// correlate link_only attribute
			if expCfg, hasExpCfg := ifCfg[kv.Value.Name]; hasExpCfg {
				kv.Value.LinkOnly = expCfg.GetLinkOnly()
			}
			ifaces[kv.Value.Name] = kv
		}
	}

	// first collect VETHs with duplicate logical names
	var values []adapter.InterfaceKVWithMetadata
	for ifName, kv := range ifaces {
		if kv.Value.Type == interfaces.Interface_VETH {
			isDuplicate := strings.Contains(ifName, vethDuplicateSuffix)
			// first interface retrieved from the set of duplicate VETHs still
			// does not have the vethDuplicateSuffix appended to the name
			_, hasDuplicate := ifaces[ifName+vethDuplicateSuffix+"1"]
			if hasDuplicate {
				kv.Value.Name = ifName + vethDuplicateSuffix + "0"
				kv.Key = interfaces.InterfaceKey(kv.Value.Name)
			}
			if isDuplicate || hasDuplicate {
				// clear peer reference so that Delete removes the VETH-end
				// as standalone
				kv.Value.Link = &interfaces.Interface_Veth{}
				delete(ifaces, ifName)
				values = append(values, kv)
			}
		}
	}

	// next collect VETHs with missing peer
	for ifName, kv := range ifaces {
		if kv.Value.Type == interfaces.Interface_VETH {
			peer, retrieved := ifaces[kv.Value.GetVeth().GetPeerIfName()]
			if !retrieved || peer.Value.GetVeth().GetPeerIfName() != kv.Value.Name {
				// append vethMissingPeerSuffix to the logical name so that VETH
				// will get removed during resync
				kv.Value.Name = ifName + vethMissingPeerSuffix
				kv.Key = interfaces.InterfaceKey(kv.Value.Name)
				// clear peer reference so that Delete removes the VETH-end
				// as standalone
				kv.Value.Link = &interfaces.Interface_Veth{}
				delete(ifaces, ifName)
				values = append(values, kv)
			}
		}
	}

	// collect AUTO-TAPs and valid VETHs
	for _, kv := range ifaces {
		values = append(values, kv)
	}

	// retrieve EXISTING interfaces
	existingIfaces, err := d.retrieveExistingInterfaces(expExisting)
	if err != nil {
		return nil, err
	}
	for _, kv := range existingIfaces {
		values = append(values, kv)
	}

<<<<<<< HEAD
=======
	// correlate IP addresses with netalloc references from the expected config
	for _, kv := range values {
		if expCfg, hasExpCfg := ifCfg[kv.Value.Name]; hasExpCfg {
			kv.Value.IpAddresses = d.addrAlloc.CorrelateRetrievedIPs(
				expCfg.IpAddresses, kv.Value.IpAddresses,
				kv.Value.Name, netalloc_api.IPAddressForm_ADDR_WITH_MASK)
		}
	}

>>>>>>> a9593d5f
	return values, nil
}

// retrieveInterfaces is run by a separate go routine to retrieve all interfaces
// present in every <goRoutineIdx>-th network namespace from the list.
func (d *InterfaceDescriptor) retrieveInterfaces(nsList []*namespace.NetNamespace, goRoutineIdx, goRoutinesCnt int, ch chan<- retrievedIfaces) {
	var retrieved retrievedIfaces

	agentPrefix := d.serviceLabel.GetAgentPrefix()
	nsCtx := nslinuxcalls.NewNamespaceMgmtCtx()

	for i := goRoutineIdx; i < len(nsList); i += goRoutinesCnt {
		nsRef := nsList[i]
		// switch to the namespace
		revert, err := d.nsPlugin.SwitchToNamespace(nsCtx, nsRef)
		if err != nil {
			d.log.WithField("namespace", nsRef).
				Warn("Failed to switch namespace:", err)
			continue // continue with the next namespace
		}

		// get all links in the namespace
		links, err := d.ifHandler.GetLinkList()
		if err != nil {
			d.log.Error("Failed to get link list:", err)
			// switch back to the default namespace before returning error
			revert()
			retrieved.err = err
			break
		}

		// retrieve every interface managed by this agent
		for _, link := range links {
			iface := &interfaces.Interface{
				Namespace:   nsRef,
				HostIfName:  link.Attrs().Name,
				PhysAddress: link.Attrs().HardwareAddr.String(),
				Mtu:         uint32(link.Attrs().MTU),
			}

			alias := link.Attrs().Alias
			if !strings.HasPrefix(alias, agentPrefix) {
				// skip interface not configured by this agent
				continue
			}
			alias = strings.TrimPrefix(alias, agentPrefix)

			// parse alias to obtain logical references
			if link.Type() == "veth" {
				iface.Type = interfaces.Interface_VETH
				var vethPeerIfName string
				iface.Name, vethPeerIfName = parseVethAlias(alias)
				iface.Link = &interfaces.Interface_Veth{
					Veth: &interfaces.VethLink{
						PeerIfName: vethPeerIfName,
					},
				}
			} else if link.Type() == "tuntap" || link.Type() == "tun" /* not defined in vishvananda */ {
				iface.Type = interfaces.Interface_TAP_TO_VPP
				var vppTapIfName string
				iface.Name, vppTapIfName, _ = parseTapAlias(alias)
				iface.Link = &interfaces.Interface_Tap{
					Tap: &interfaces.TapLink{
						VppTapIfName: vppTapIfName,
					},
				}
			} else if link.Attrs().Name == defaultLoopbackName {
				iface.Type = interfaces.Interface_LOOPBACK
				iface.Name = alias
			} else {
				// unsupported interface type supposedly configured by agent => print warning
				d.log.WithFields(logging.Fields{
					"if-host-name": link.Attrs().Name,
					"namespace":    nsRef,
				}).Warnf("Managed interface of unsupported type: %s", link.Type())
				continue
			}

			// skip interfaces with invalid aliases
			if iface.Name == "" {
				continue
			}

			// retrieve addresses, MTU, etc.
			d.retrieveLinkDetails(link, iface, nsRef)

			// build key-value pair for the retrieved interface
			retrieved.interfaces = append(retrieved.interfaces, adapter.InterfaceKVWithMetadata{
				Key:    models.Key(iface),
				Value:  iface,
				Origin: kvs.FromNB,
				Metadata: &ifaceidx.LinuxIfMetadata{
					LinuxIfIndex: link.Attrs().Index,
					VPPTapName:   iface.GetTap().GetVppTapIfName(),
					Namespace:    nsRef,
					HostIfName:   link.Attrs().Name,
				},
			})
		}

		// switch back to the default namespace
		revert()
	}

	ch <- retrieved
}

// retrieveExistingInterfaces retrieves already created Linux interface - i.e. not created
// by this agent = type EXISTING.
func (d *InterfaceDescriptor) retrieveExistingInterfaces(expected map[string]*interfaces.Interface) ([]adapter.InterfaceKVWithMetadata, error) {
	var retrieved []adapter.InterfaceKVWithMetadata

	// get all links in the default namespace
	links, err := d.ifHandler.GetLinkList()
	if err != nil {
		d.log.Error("Failed to get link list:", err)
		return nil, err
	}
	for _, link := range links {
		expCfg, isExp := expected[link.Attrs().Name]
		if !isExp {
			// do not touch existing interfaces which are not configured by the agent
			continue
		}
		iface := &interfaces.Interface{
			Name:        expCfg.GetName(),
			Type:        interfaces.Interface_EXISTING,
			HostIfName:  link.Attrs().Name,
			PhysAddress: link.Attrs().HardwareAddr.String(),
			Mtu:         uint32(link.Attrs().MTU),
			LinkOnly:    expCfg.LinkOnly,
		}

		// retrieve addresses, MTU, etc.
		d.retrieveLinkDetails(link, iface, nil)

		// build key-value pair for the retrieved interface
		retrieved = append(retrieved, adapter.InterfaceKVWithMetadata{
			Key:    models.Key(iface),
			Value:  iface,
			Origin: kvs.FromNB,
			Metadata: &ifaceidx.LinuxIfMetadata{
				LinuxIfIndex: link.Attrs().Index,
				HostIfName:   link.Attrs().Name,
			},
		})
	}

	return retrieved, nil
}

// retrieveLinkDetails retrieves link details common to all interface types (e.g. addresses).
func (d *InterfaceDescriptor) retrieveLinkDetails(link netlink.Link, iface *interfaces.Interface, nsRef *namespace.NetNamespace) {
	var err error
	// read interface status
	iface.Enabled, err = d.ifHandler.IsInterfaceUp(link.Attrs().Name)
	if err != nil {
		d.log.WithFields(logging.Fields{
			"if-host-name": link.Attrs().Name,
			"namespace":    nsRef,
		}).Warn("Failed to read interface status:", err)
	}

	// read assigned IP addresses
	addressList, err := d.ifHandler.GetAddressList(link.Attrs().Name)
	if err != nil {
		d.log.WithFields(logging.Fields{
			"if-host-name": link.Attrs().Name,
			"namespace":    nsRef,
		}).Warn("Failed to read address list:", err)
	}
	for _, address := range addressList {
		if address.Scope == unix.RT_SCOPE_LINK {
			// ignore link-local IPv6 addresses
			continue
		}
		mask, _ := address.Mask.Size()
		addrStr := address.IP.String() + "/" + strconv.Itoa(mask)
		iface.IpAddresses = append(iface.IpAddresses, addrStr)
	}

	// read checksum offloading
	if iface.Type == interfaces.Interface_VETH {
		rxOn, txOn, err := d.ifHandler.GetChecksumOffloading(link.Attrs().Name)
		if err != nil {
			d.log.WithFields(logging.Fields{
				"if-host-name": link.Attrs().Name,
				"namespace":    nsRef,
			}).Warn("Failed to read checksum offloading:", err)
		} else {
			if !rxOn {
				iface.GetVeth().RxChecksumOffloading = interfaces.VethLink_CHKSM_OFFLOAD_DISABLED
			}
			if !txOn {
				iface.GetVeth().TxChecksumOffloading = interfaces.VethLink_CHKSM_OFFLOAD_DISABLED
			}
		}
	}
}

// setInterfaceNamespace moves linux interface from the current to the desired
// namespace.
func (d *InterfaceDescriptor) setInterfaceNamespace(ctx nslinuxcalls.NamespaceMgmtCtx, ifName string, namespace *namespace.NetNamespace) error {
	// Get namespace handle.
	ns, err := d.nsPlugin.GetNamespaceHandle(ctx, namespace)
	if err != nil {
		return err
	}
	defer ns.Close()

	// Get the interface link handle.
	link, err := d.ifHandler.GetLinkByName(ifName)
	if err != nil {
		return errors.Errorf("failed to get link for interface %s: %v", ifName, err)
	}

	// When interface moves from one namespace to another, it loses all its IP addresses, admin status
	// and MTU configuration -- we need to remember the interface configuration before the move
	// and re-configure the interface in the new namespace.
	addresses, isIPv6, err := d.getInterfaceAddresses(link.Attrs().Name)
	if err != nil {
		return errors.Errorf("failed to get IP address list from interface %s: %v", link.Attrs().Name, err)
	}
	enabled, err := d.ifHandler.IsInterfaceUp(ifName)
	if err != nil {
		return errors.Errorf("failed to get admin status of the interface %s: %v", link.Attrs().Name, err)
	}

	// Move the interface into the namespace.
	if err := d.ifHandler.SetLinkNamespace(link, ns); err != nil {
		return errors.Errorf("failed to set interface %s file descriptor: %v", link.Attrs().Name, err)
	}

	// Re-configure interface in its new namespace
	revertNs, err := d.nsPlugin.SwitchToNamespace(ctx, namespace)
	if err != nil {
		return errors.Errorf("failed to switch namespace: %v", err)
	}
	defer revertNs()

	if enabled {
		// Re-enable interface
		err = d.ifHandler.SetInterfaceUp(ifName)
		if nil != err {
			return errors.Errorf("failed to re-enable Linux interface `%s`: %v", ifName, err)
		}
	}

	// Re-add IP addresses
	for _, address := range addresses {
		// Skip IPv6 link local address if there is no other IPv6 address
		if !isIPv6 && address.IP.IsLinkLocalUnicast() {
			continue
		}
		if err := d.ifHandler.AddInterfaceIP(ifName, address); err != nil {
			if err.Error() == "file exists" {
				continue
			}
			return errors.Errorf("failed to re-assign IP address to a Linux interface `%s`: %v", ifName, err)
		}
	}

	// Revert back the MTU config
	err = d.ifHandler.SetInterfaceMTU(ifName, link.Attrs().MTU)
	if nil != err {
		return errors.Errorf("failed to re-assign MTU of a Linux interface `%s`: %v", ifName, err)
	}

	return nil
}

// getInterfaceAddresses returns a list of IP addresses assigned to the given linux interface.
// <hasIPv6> is returned as true if a non link-local IPv6 address is among them.
func (d *InterfaceDescriptor) getInterfaceAddresses(ifName string) (addresses []*net.IPNet, hasIPv6 bool, err error) {
	// get all assigned IP addresses
	ipAddrs, err := d.ifHandler.GetAddressList(ifName)
	if err != nil {
		return nil, false, err
	}

	// iterate over IP addresses to see if there is IPv6 among them
	for _, ipAddr := range ipAddrs {
		if ipAddr.IP.To4() == nil && !ipAddr.IP.IsLinkLocalUnicast() {
			// IP address is version 6 and not a link local address
			hasIPv6 = true
		}
		addresses = append(addresses, ipAddr.IPNet)
	}
	return addresses, hasIPv6, nil
}

// getHostIfName returns the interface host name.
func getHostIfName(linuxIf *interfaces.Interface) string {
	if linuxIf.Type == interfaces.Interface_LOOPBACK {
		return defaultLoopbackName
	}
	hostIfName := linuxIf.HostIfName
	if hostIfName == "" {
		hostIfName = linuxIf.Name
	}
	return hostIfName
}

// getInterfaceMTU returns the interface MTU.
func getInterfaceMTU(linuxIntf *interfaces.Interface) int {
	mtu := int(linuxIntf.Mtu)
	if mtu == 0 {
		if linuxIntf.Type == interfaces.Interface_LOOPBACK {
			return defaultLoopbackMTU
		}
		return defaultEthernetMTU
	}
	return mtu
}

func getRxChksmOffloading(linuxIntf *interfaces.Interface) (rxOn bool) {
	return isChksmOffloadingOn(linuxIntf.GetVeth().GetRxChecksumOffloading())
}

func getTxChksmOffloading(linuxIntf *interfaces.Interface) (txOn bool) {
	return isChksmOffloadingOn(linuxIntf.GetVeth().GetTxChecksumOffloading())
}

func isChksmOffloadingOn(offloading interfaces.VethLink_ChecksumOffloading) bool {
	switch offloading {
	case interfaces.VethLink_CHKSM_OFFLOAD_DEFAULT:
		return true // enabled by default
	case interfaces.VethLink_CHKSM_OFFLOAD_ENABLED:
		return true
	case interfaces.VethLink_CHKSM_OFFLOAD_DISABLED:
		return false
	}
	return true
}

func getSysctl(name string) (string, error) {
	fullName := filepath.Join("/proc/sys", strings.Replace(name, ".", "/", -1))
	fullName = filepath.Clean(fullName)
	data, err := ioutil.ReadFile(fullName)
	if err != nil {
		return "", err
	}
	return string(data[:len(data)-1]), nil
}

func setSysctl(name, value string) (string, error) {
	fullName := filepath.Join("/proc/sys", strings.Replace(name, ".", "/", -1))
	fullName = filepath.Clean(fullName)
	if err := ioutil.WriteFile(fullName, []byte(value), 0644); err != nil {
		return "", err
	}
	return getSysctl(name)
}<|MERGE_RESOLUTION|>--- conflicted
+++ resolved
@@ -149,13 +149,8 @@
 // NewInterfaceDescriptor creates a new instance of the Interface descriptor.
 func NewInterfaceDescriptor(
 	scheduler kvs.KVScheduler, serviceLabel servicelabel.ReaderAPI, nsPlugin nsplugin.API,
-<<<<<<< HEAD
-	vppIfPlugin VPPIfPluginAPI, ifHandler iflinuxcalls.NetlinkAPI, log logging.PluginLogger,
-	goRoutinesCnt int) (descr *kvs.KVDescriptor, ctx *InterfaceDescriptor) {
-=======
 	vppIfPlugin VPPIfPluginAPI, addrAlloc netalloc.AddressAllocator, ifHandler iflinuxcalls.NetlinkAPI,
 	log logging.PluginLogger, goRoutinesCnt int) (descr *kvs.KVDescriptor, ctx *InterfaceDescriptor) {
->>>>>>> a9593d5f
 
 	// descriptor context
 	ctx = &InterfaceDescriptor{
@@ -170,26 +165,6 @@
 	}
 
 	typedDescr := &adapter.InterfaceDescriptor{
-<<<<<<< HEAD
-		Name:                 InterfaceDescriptorName,
-		NBKeyPrefix:          interfaces.ModelInterface.KeyPrefix(),
-		ValueTypeName:        interfaces.ModelInterface.ProtoName(),
-		KeySelector:          interfaces.ModelInterface.IsKeyValid,
-		KeyLabel:             interfaces.ModelInterface.StripKeyPrefix,
-		ValueComparator:      ctx.EquivalentInterfaces,
-		WithMetadata:         true,
-		MetadataMapFactory:   ctx.MetadataFactory,
-		Validate:             ctx.Validate,
-		Create:               ctx.Create,
-		Delete:               ctx.Delete,
-		Update:               ctx.Update,
-		UpdateWithRecreate:   ctx.UpdateWithRecreate,
-		Retrieve:             ctx.Retrieve,
-		IsRetriableFailure:   ctx.IsRetriableFailure,
-		DerivedValues:        ctx.DerivedValues,
-		Dependencies:         ctx.Dependencies,
-		RetrieveDependencies: []string{nsdescriptor.MicroserviceDescriptorName},
-=======
 		Name:               InterfaceDescriptorName,
 		NBKeyPrefix:        interfaces.ModelInterface.KeyPrefix(),
 		ValueTypeName:      interfaces.ModelInterface.ProtoName(),
@@ -211,7 +186,6 @@
 			// refresh the pool of allocated IP addresses first
 			netalloc_descr.IPAllocDescriptorName,
 			nsdescriptor.MicroserviceDescriptorName},
->>>>>>> a9593d5f
 	}
 	descr = adapter.NewInterfaceDescriptor(typedDescr)
 	return
@@ -634,11 +608,7 @@
 		// IP addresses
 		for _, ipAddr := range linuxIf.IpAddresses {
 			derValues = append(derValues, kvs.KeyValuePair{
-<<<<<<< HEAD
-				Key:   interfaces.InterfaceAddressKey(linuxIf.Name, ipAddr),
-=======
 				Key:   interfaces.InterfaceAddressKey(linuxIf.Name, ipAddr, netalloc_api.IPAddressSource_STATIC),
->>>>>>> a9593d5f
 				Value: &prototypes.Empty{},
 			})
 		}
@@ -809,8 +779,6 @@
 		values = append(values, kv)
 	}
 
-<<<<<<< HEAD
-=======
 	// correlate IP addresses with netalloc references from the expected config
 	for _, kv := range values {
 		if expCfg, hasExpCfg := ifCfg[kv.Value.Name]; hasExpCfg {
@@ -820,7 +788,6 @@
 		}
 	}
 
->>>>>>> a9593d5f
 	return values, nil
 }
 
