// Copyright (c) 2018 Cisco and/or its affiliates.
//
// Licensed under the Apache License, Version 2.0 (the "License");
// you may not use this file except in compliance with the License.
// You may obtain a copy of the License at:
//
//     http://www.apache.org/licenses/LICENSE-2.0
//
// Unless required by applicable law or agreed to in writing, software
// distributed under the License is distributed on an "AS IS" BASIS,
// WITHOUT WARRANTIES OR CONDITIONS OF ANY KIND, either express or implied.
// See the License for the specific language governing permissions and
// limitations under the License.

package ipnet

import (
	"fmt"
	"net"
	"sync"

	podmodel "github.com/contiv/vpp/plugins/ksr/model/pod"
)

const (
	// prefix for logical name of the Linux loopback interface in a pod
	podLinuxLoopLogicalNamePrefix = "linux-loop"
)

// MockIPNet is a mock for the ipnet Plugin.
type MockIPNet struct {
	sync.Mutex

<<<<<<< HEAD
	podIf                      map[podmodel.ID]string
	networkToVRFID             map[string]uint32
	podInterfaceToNetwork      map[string]string
	externalInterfaceToNetwork map[string]string
	hostIPs                    []net.IP
	nodeIP                     *net.IPNet
	hostInterconnect           string
	vxlanBVIIfName             string
=======
	podIf            map[podmodel.ID]string
	hostIPs          []net.IP
	nodeIP           *net.IPNet
	hostInterconnect string
	vxlanBVIIfName   string
	vniID            uint32
	vrfID            uint32
>>>>>>> c8826f3e
}

// NewMockIPNet is a constructor for MockIPNet.
func NewMockIPNet() *MockIPNet {
	return &MockIPNet{
		podIf:                      make(map[podmodel.ID]string),
		networkToVRFID:             make(map[string]uint32),
		podInterfaceToNetwork:      make(map[string]string),
		externalInterfaceToNetwork: make(map[string]string),
	}
}

// SetPodIfName allows to create a fake association between a pod and an interface.
func (mn *MockIPNet) SetPodIfName(pod podmodel.ID, ifName string) {
	mn.podIf[pod] = ifName
}

// SetNodeIP allows to set what tests will assume the node IP is.
func (mn *MockIPNet) SetNodeIP(nodeIP *net.IPNet) {
	mn.Lock()
	defer mn.Unlock()

	mn.nodeIP = nodeIP
}

// SetHostInterconnectIfName allows to set what tests will assume the name of the host-interconnect
// interface is.
func (mn *MockIPNet) SetHostInterconnectIfName(ifName string) {
	mn.hostInterconnect = ifName
}

// SetVxlanBVIIfName allows to set what tests will assume the name of the VXLAN BVI interface is.
func (mn *MockIPNet) SetVxlanBVIIfName(ifName string) {
	mn.vxlanBVIIfName = ifName
}

// SetHostIPs sets IP addresses of this node present in the host network namespace (Linux).
func (mn *MockIPNet) SetHostIPs(ips []net.IP) {
	mn.hostIPs = ips
}

// SetGetPodCustomIfNetworkName sets network name that pod custom interface belongs to.
func (mn *MockIPNet) SetGetPodCustomIfNetworkName(podID podmodel.ID, ifName string, networkName string) {
	mn.podInterfaceToNetwork[fmt.Sprintf("%s/%s", podID.String(), ifName)] = networkName
}

// SetGetExternalIfNetworkName sets network name that external interface belongs to.
func (mn *MockIPNet) SetGetExternalIfNetworkName(ifName string, networkName string) {
	mn.externalInterfaceToNetwork[ifName] = networkName
}

// SetNetworkVrfID sets VRF table ID to network name that it should belong to.
func (mn *MockIPNet) SetNetworkVrfID(networkName string, vrfID uint32) {
	mn.networkToVRFID[networkName] = vrfID
}

// GetPodIfNames returns pod's interface name as set previously using SetPodIfName.
func (mn *MockIPNet) GetPodIfNames(podNamespace string, podName string) (vppIfName, linuxIfName,
	loopIfName string, exists bool) {
	vppIfName, exists = mn.podIf[podmodel.ID{Name: podName, Namespace: podNamespace}]
	return vppIfName, "", mn.GetPodLoopIfName(podNamespace, podName), exists
}

// GetPodCustomIfNames looks up logical interface name that corresponds to the custom interface
// with specified name and type associated with the given local pod name + namespace.
func (mn *MockIPNet) GetPodCustomIfNames(podNamespace, podName, customIfName string) (ifName string,
	linuxIfName string, exists bool) {
	//return "", linuxIfName, false
	return customIfName, customIfName, true
}

// GetExternalIfName returns logical name that corresponds to the specified external interface name and VLAN ID.
func (mn *MockIPNet) GetExternalIfName(extIfName string, vlan uint32) (ifName string) {
	if vlan == 0 {
		return extIfName
	}
	return fmt.Sprintf("%s.%d", extIfName, vlan)
}

func (mn *MockIPNet) GetPodLoopIfName(podNamespace string, podName string) string {
	return podLinuxLoopLogicalNamePrefix + "-" + podName + "-" + podNamespace
}

// GetPodByIf looks up podName and podNamespace that is associated with logical interface name.
func (mn *MockIPNet) GetPodByIf(ifname string) (podNamespace string, podName string, exists bool) {
	for podID, name := range mn.podIf {
		if name == ifname {
			return podID.Namespace, podID.Name, true
		}
	}
	return "", "", false
}

// GetNodeIP returns the IP+network address of this node.
func (mn *MockIPNet) GetNodeIP() (net.IP, *net.IPNet) {
	mn.Lock()
	defer mn.Unlock()

	if mn.nodeIP == nil {
		return net.IP{}, nil
	}

	return mn.nodeIP.IP, &net.IPNet{
		IP:   mn.nodeIP.IP.Mask(mn.nodeIP.Mask),
		Mask: mn.nodeIP.Mask,
	}
}

// GetHostInterconnectIfName returns the name of the TAP/AF_PACKET interface
// interconnecting VPP with the host stack.
func (mn *MockIPNet) GetHostInterconnectIfName() string {
	return mn.hostInterconnect
}

// GetVxlanBVIIfName returns the name of an BVI interface facing towards VXLAN tunnels to other hosts.
// Returns an empty string if VXLAN is not used (in L2 interconnect mode).
func (mn *MockIPNet) GetVxlanBVIIfName() string {
	return mn.vxlanBVIIfName
}

// GetHostIPs returns all IP addresses of this node present in the host network namespace (Linux).
func (mn *MockIPNet) GetHostIPs() []net.IP {
	return mn.hostIPs
}

<<<<<<< HEAD
// GetPodCustomIfNetworkName returns the name of custom network which should contain given
// pod custom interface or error otherwise. This supports both type of pods, remote and local
func (mn *MockIPNet) GetPodCustomIfNetworkName(podID podmodel.ID, ifName string) (string, error) {
	return mn.podInterfaceToNetwork[fmt.Sprintf("%s/%s", podID.String(), ifName)], nil
}

// GetExternalIfNetworkName returns the name of custom network which should contain given
// external interface or error otherwise.
func (mn *MockIPNet) GetExternalIfNetworkName(ifName string) (string, error) {
	return mn.externalInterfaceToNetwork[ifName], nil
}

// GetNetworkVrfID returns the allocated VRF ID number for the given custom/default network. If VRF table
// is not allocated yet for given network, it allocates the VRF table and returns its ID.
func (mn *MockIPNet) GetNetworkVrfID(networkName string) (vrf uint32, err error) {
	return mn.networkToVRFID[networkName], nil
=======
// GetOrAllocateVxlanVNI returns the allocated VXLAN VNI number for the given network.
// Allocates a new VNI if not already allocated.
func (mn *MockIPNet) GetOrAllocateVxlanVNI(networkName string) (vni uint32, err error) {
	return mn.vniID, err
}

// ReleaseVxlanVNI releases the allocated VXLAN VNI number for the given network.
func (mn *MockIPNet) ReleaseVxlanVNI(networkName string) (err error) {
	return nil
}

// GetOrAllocateVrfID returns the allocated VRF ID number for the given network.
// Allocates a new VRF ID if not already allocated.
func (mn *MockIPNet) GetOrAllocateVrfID(networkName string) (vrf uint32, err error) {
	return mn.vrfID, err
}

// ReleaseVrfID releases the allocated VRF ID number for the given network.
func (mn *MockIPNet) ReleaseVrfID(networkName string) (err error) {
	return nil
>>>>>>> c8826f3e
}<|MERGE_RESOLUTION|>--- conflicted
+++ resolved
@@ -31,7 +31,6 @@
 type MockIPNet struct {
 	sync.Mutex
 
-<<<<<<< HEAD
 	podIf                      map[podmodel.ID]string
 	networkToVRFID             map[string]uint32
 	podInterfaceToNetwork      map[string]string
@@ -40,15 +39,8 @@
 	nodeIP                     *net.IPNet
 	hostInterconnect           string
 	vxlanBVIIfName             string
-=======
-	podIf            map[podmodel.ID]string
-	hostIPs          []net.IP
-	nodeIP           *net.IPNet
-	hostInterconnect string
-	vxlanBVIIfName   string
-	vniID            uint32
-	vrfID            uint32
->>>>>>> c8826f3e
+	vniID                      uint32
+	vrfID                      uint32
 }
 
 // NewMockIPNet is a constructor for MockIPNet.
@@ -174,7 +166,28 @@
 	return mn.hostIPs
 }
 
-<<<<<<< HEAD
+// GetOrAllocateVxlanVNI returns the allocated VXLAN VNI number for the given network.
+// Allocates a new VNI if not already allocated.
+func (mn *MockIPNet) GetOrAllocateVxlanVNI(networkName string) (vni uint32, err error) {
+	return mn.vniID, err
+}
+
+// ReleaseVxlanVNI releases the allocated VXLAN VNI number for the given network.
+func (mn *MockIPNet) ReleaseVxlanVNI(networkName string) (err error) {
+	return nil
+}
+
+// GetOrAllocateVrfID returns the allocated VRF ID number for the given network.
+// Allocates a new VRF ID if not already allocated.
+func (mn *MockIPNet) GetOrAllocateVrfID(networkName string) (vrf uint32, err error) {
+	return mn.vrfID, err
+}
+
+// ReleaseVrfID releases the allocated VRF ID number for the given network.
+func (mn *MockIPNet) ReleaseVrfID(networkName string) (err error) {
+	return nil
+}
+
 // GetPodCustomIfNetworkName returns the name of custom network which should contain given
 // pod custom interface or error otherwise. This supports both type of pods, remote and local
 func (mn *MockIPNet) GetPodCustomIfNetworkName(podID podmodel.ID, ifName string) (string, error) {
@@ -191,26 +204,4 @@
 // is not allocated yet for given network, it allocates the VRF table and returns its ID.
 func (mn *MockIPNet) GetNetworkVrfID(networkName string) (vrf uint32, err error) {
 	return mn.networkToVRFID[networkName], nil
-=======
-// GetOrAllocateVxlanVNI returns the allocated VXLAN VNI number for the given network.
-// Allocates a new VNI if not already allocated.
-func (mn *MockIPNet) GetOrAllocateVxlanVNI(networkName string) (vni uint32, err error) {
-	return mn.vniID, err
-}
-
-// ReleaseVxlanVNI releases the allocated VXLAN VNI number for the given network.
-func (mn *MockIPNet) ReleaseVxlanVNI(networkName string) (err error) {
-	return nil
-}
-
-// GetOrAllocateVrfID returns the allocated VRF ID number for the given network.
-// Allocates a new VRF ID if not already allocated.
-func (mn *MockIPNet) GetOrAllocateVrfID(networkName string) (vrf uint32, err error) {
-	return mn.vrfID, err
-}
-
-// ReleaseVrfID releases the allocated VRF ID number for the given network.
-func (mn *MockIPNet) ReleaseVrfID(networkName string) (err error) {
-	return nil
->>>>>>> c8826f3e
 }