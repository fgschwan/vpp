// Copyright (c) 2018 Cisco and/or its affiliates.
//
// Licensed under the Apache License, Version 2.0 (the "License");
// you may not use this file except in compliance with the License.
// You may obtain a copy of the License at:
//
//     http://www.apache.org/licenses/LICENSE-2.0
//
// Unless required by applicable law or agreed to in writing, software
// distributed under the License is distributed on an "AS IS" BASIS,
// WITHOUT WARRANTIES OR CONDITIONS OF ANY KIND, either express or implied.
// See the License for the specific language governing permissions and
// limitations under the License.

package ipnet

import (
	"fmt"
	"net"
	"sync"

	podmodel "github.com/contiv/vpp/plugins/ksr/model/pod"
)

const (
	// prefix for logical name of the Linux loopback interface in a pod
	podLinuxLoopLogicalNamePrefix = "linux-loop"
)

// MockIPNet is a mock for the ipnet Plugin.
type MockIPNet struct {
	sync.Mutex

	podIf                      map[podmodel.ID]string
	networkToVRFID             map[string]uint32
	podInterfaceToNetwork      map[string]string
	externalInterfaceToNetwork map[string]string
	hostIPs                    []net.IP
	nodeIP                     *net.IPNet
	hostInterconnect           string
	vxlanBVIIfName             string
<<<<<<< HEAD
=======
	vniID                      uint32
>>>>>>> ce305ddf
}

// NewMockIPNet is a constructor for MockIPNet.
func NewMockIPNet() *MockIPNet {
	return &MockIPNet{
		podIf:                      make(map[podmodel.ID]string),
		networkToVRFID:             make(map[string]uint32),
		podInterfaceToNetwork:      make(map[string]string),
		externalInterfaceToNetwork: make(map[string]string),
	}
}

// SetPodIfName allows to create a fake association between a pod and an interface.
func (mn *MockIPNet) SetPodIfName(pod podmodel.ID, ifName string) {
	mn.podIf[pod] = ifName
}

// SetNodeIP allows to set what tests will assume the node IP is.
func (mn *MockIPNet) SetNodeIP(nodeIP *net.IPNet) {
	mn.Lock()
	defer mn.Unlock()

	mn.nodeIP = nodeIP
}

// SetHostInterconnectIfName allows to set what tests will assume the name of the host-interconnect
// interface is.
func (mn *MockIPNet) SetHostInterconnectIfName(ifName string) {
	mn.hostInterconnect = ifName
}

// SetVxlanBVIIfName allows to set what tests will assume the name of the VXLAN BVI interface is.
func (mn *MockIPNet) SetVxlanBVIIfName(ifName string) {
	mn.vxlanBVIIfName = ifName
}

// SetHostIPs sets IP addresses of this node present in the host network namespace (Linux).
func (mn *MockIPNet) SetHostIPs(ips []net.IP) {
	mn.hostIPs = ips
}

// SetGetPodCustomIfNetworkName sets network name that pod custom interface belongs to.
func (mn *MockIPNet) SetGetPodCustomIfNetworkName(podID podmodel.ID, ifName string, networkName string) {
	mn.podInterfaceToNetwork[fmt.Sprintf("%s/%s", podID.String(), ifName)] = networkName
}

// SetGetExternalIfNetworkName sets network name that external interface belongs to.
func (mn *MockIPNet) SetGetExternalIfNetworkName(ifName string, networkName string) {
	mn.externalInterfaceToNetwork[ifName] = networkName
}

// SetNetworkVrfID sets VRF table ID to network name that it should belong to.
func (mn *MockIPNet) SetNetworkVrfID(networkName string, vrfID uint32) {
	mn.networkToVRFID[networkName] = vrfID
}

// GetPodIfNames returns pod's interface name as set previously using SetPodIfName.
func (mn *MockIPNet) GetPodIfNames(podNamespace string, podName string) (vppIfName, linuxIfName,
	loopIfName string, exists bool) {
	vppIfName, exists = mn.podIf[podmodel.ID{Name: podName, Namespace: podNamespace}]
	return vppIfName, "", mn.GetPodLoopIfName(podNamespace, podName), exists
}

// GetPodCustomIfNames looks up logical interface name that corresponds to the custom interface
// with specified name and type associated with the given local pod name + namespace.
func (mn *MockIPNet) GetPodCustomIfNames(podNamespace, podName, customIfName string) (ifName string,
	linuxIfName string, exists bool) {
	//return "", linuxIfName, false
	return customIfName, customIfName, true
}

// GetExternalIfName returns logical name that corresponds to the specified external interface name and VLAN ID.
func (mn *MockIPNet) GetExternalIfName(extIfName string, vlan uint32) (ifName string) {
	if vlan == 0 {
		return extIfName
	}
	return fmt.Sprintf("%s.%d", extIfName, vlan)
}

// GetPodLoopIfName computes logical name of loop interface for given pod
func (mn *MockIPNet) GetPodLoopIfName(podNamespace string, podName string) string {
	return podLinuxLoopLogicalNamePrefix + "-" + podName + "-" + podNamespace
}

// GetPodByIf looks up podName and podNamespace that is associated with logical interface name.
func (mn *MockIPNet) GetPodByIf(ifname string) (podNamespace string, podName string, exists bool) {
	for podID, name := range mn.podIf {
		if name == ifname {
			return podID.Namespace, podID.Name, true
		}
	}
	return "", "", false
}

// GetNodeIP returns the IP+network address of this node.
func (mn *MockIPNet) GetNodeIP() (net.IP, *net.IPNet) {
	mn.Lock()
	defer mn.Unlock()

	if mn.nodeIP == nil {
		return net.IP{}, nil
	}

	return mn.nodeIP.IP, &net.IPNet{
		IP:   mn.nodeIP.IP.Mask(mn.nodeIP.Mask),
		Mask: mn.nodeIP.Mask,
	}
}

// GetHostInterconnectIfName returns the name of the TAP/AF_PACKET interface
// interconnecting VPP with the host stack.
func (mn *MockIPNet) GetHostInterconnectIfName() string {
	return mn.hostInterconnect
}

// GetVxlanBVIIfName returns the name of an BVI interface facing towards VXLAN tunnels to other hosts.
// Returns an empty string if VXLAN is not used (in L2 interconnect mode).
func (mn *MockIPNet) GetVxlanBVIIfName() string {
	return mn.vxlanBVIIfName
}

// GetHostIPs returns all IP addresses of this node present in the host network namespace (Linux).
func (mn *MockIPNet) GetHostIPs() []net.IP {
	return mn.hostIPs
}

<<<<<<< HEAD
=======
// GetOrAllocateVxlanVNI returns the allocated VXLAN VNI number for the given network.
// Allocates a new VNI if not already allocated.
func (mn *MockIPNet) GetOrAllocateVxlanVNI(networkName string) (vni uint32, err error) {
	return mn.vniID, err
}

// ReleaseVxlanVNI releases the allocated VXLAN VNI number for the given network.
func (mn *MockIPNet) ReleaseVxlanVNI(networkName string) (err error) {
	return nil
}

// GetOrAllocateVrfID returns the allocated VRF ID number for the given network.
// Allocates a new VRF ID if not already allocated.
func (mn *MockIPNet) GetOrAllocateVrfID(networkName string) (vrf uint32, err error) {
	return mn.networkToVRFID[networkName], err
}

// ReleaseVrfID releases the allocated VRF ID number for the given network.
func (mn *MockIPNet) ReleaseVrfID(networkName string) (err error) {
	return nil
}

>>>>>>> ce305ddf
// GetPodCustomIfNetworkName returns the name of custom network which should contain given
// pod custom interface or error otherwise. This supports both type of pods, remote and local
func (mn *MockIPNet) GetPodCustomIfNetworkName(podID podmodel.ID, ifName string) (string, error) {
	return mn.podInterfaceToNetwork[fmt.Sprintf("%s/%s", podID.String(), ifName)], nil
}

// GetExternalIfNetworkName returns the name of custom network which should contain given
// external interface or error otherwise.
func (mn *MockIPNet) GetExternalIfNetworkName(ifName string) (string, error) {
	return mn.externalInterfaceToNetwork[ifName], nil
<<<<<<< HEAD
}

// GetNetworkVrfID returns the allocated VRF ID number for the given custom/default network. If VRF table
// is not allocated yet for given network, it allocates the VRF table and returns its ID.
func (mn *MockIPNet) GetNetworkVrfID(networkName string) (vrf uint32, err error) {
	return mn.networkToVRFID[networkName], nil
=======
>>>>>>> ce305ddf
}<|MERGE_RESOLUTION|>--- conflicted
+++ resolved
@@ -39,10 +39,7 @@
 	nodeIP                     *net.IPNet
 	hostInterconnect           string
 	vxlanBVIIfName             string
-<<<<<<< HEAD
-=======
 	vniID                      uint32
->>>>>>> ce305ddf
 }
 
 // NewMockIPNet is a constructor for MockIPNet.
@@ -169,8 +166,6 @@
 	return mn.hostIPs
 }
 
-<<<<<<< HEAD
-=======
 // GetOrAllocateVxlanVNI returns the allocated VXLAN VNI number for the given network.
 // Allocates a new VNI if not already allocated.
 func (mn *MockIPNet) GetOrAllocateVxlanVNI(networkName string) (vni uint32, err error) {
@@ -193,7 +188,6 @@
 	return nil
 }
 
->>>>>>> ce305ddf
 // GetPodCustomIfNetworkName returns the name of custom network which should contain given
 // pod custom interface or error otherwise. This supports both type of pods, remote and local
 func (mn *MockIPNet) GetPodCustomIfNetworkName(podID podmodel.ID, ifName string) (string, error) {
@@ -204,13 +198,4 @@
 // external interface or error otherwise.
 func (mn *MockIPNet) GetExternalIfNetworkName(ifName string) (string, error) {
 	return mn.externalInterfaceToNetwork[ifName], nil
-<<<<<<< HEAD
-}
-
-// GetNetworkVrfID returns the allocated VRF ID number for the given custom/default network. If VRF table
-// is not allocated yet for given network, it allocates the VRF table and returns its ID.
-func (mn *MockIPNet) GetNetworkVrfID(networkName string) (vrf uint32, err error) {
-	return mn.networkToVRFID[networkName], nil
-=======
->>>>>>> ce305ddf
 }