# -*- mode: ruby -*-
# vi: set ft=ruby :

require 'fileutils'

BEGIN {
  STATEFILE = ".vagrant-state"

  # if there's a state file, set all the envvars in the current environment
  if File.exist?(STATEFILE)
    File.read(STATEFILE).lines.map { |x| x.split("=", 2) }.each { |x,y| ENV[x] = y.strip }
  end
}

module VagrantPlugins
  module EnvState
    class Plugin < Vagrant.plugin('2')
    name 'EnvState'

    def self.up_hook(arg)
        unless File.exist?(STATEFILE)
        f = File.open(STATEFILE, "w")
        ENV.each do |x,y|
            f.puts "%s=%s" % [x,y]
        end
        f.close
        end
    end

    def self.destroy_hook(arg)
        if File.exist?(STATEFILE)
            File.unlink(STATEFILE)
        end
    end

    action_hook(:EnvState, :machine_action_up) do |hook|
        hook.prepend(method(:up_hook))
    end

    action_hook(:EnvState, :machine_action_destroy) do |hook|
        hook.prepend(method(:destroy_hook))
    end
    end
  end
end

# SET ENV
http_proxy = ENV['HTTP_PROXY'] || ENV['http_proxy'] || ''
https_proxy = ENV['HTTPS_PROXY'] || ENV['https_proxy'] || ''
k8s_version = ENV['K8S_VERSION']
docker_version = ENV['DOCKER_VERSION']
node_os = ENV['K8S_NODE_OS'] || 'ubuntu'
node_os_release = ENV['K8S_NODE_OS_RELEASE'] || '16.04'
node_cpus = ENV['K8S_NODE_CPUS'].to_i == 0 ? 4 : ENV['K8S_NODE_CPUS'].to_i
node_memory = ENV['K8S_NODE_MEMORY'].to_i == 0 ? 4096 : ENV['K8S_NODE_MEMORY'].to_i
num_nodes = ENV['K8S_NODES'].to_i == 0 ? 0 : ENV['K8S_NODES'].to_i
master_cpus = ENV['K8S_MASTER_CPUS'].to_i == 0 ? 4 : ENV['K8S_MASTER_CPUS'].to_i
master_memory = ENV['K8S_MASTER_MEMORY'].to_i == 0 ? 4096 : ENV['K8S_MASTER_MEMORY'].to_i
dep_env = ENV['K8S_DEPLOYMENT_ENV']
dep_scenario = ENV['K8S_DEPLOYMENT_SCENARIO']
base_ip = ENV['K8S_IP_PREFIX'] || '10.20.0.'
provider = ENV['VAGRANT_DEFAULT_PROVIDER']
image_tag = ENV['CONTIV_IMAGE_TAG']
go_version= ENV['GO_VERSION']
goland_version= ENV['GOLAND_VERSION']
helm_version= ENV['HELM_VERSION']
crd_disabled=ENV['CRD_DISABLED']
contiv_dir="/home/vagrant/gopath/src/github.com/contiv/vpp"
helm_extra_opts = ENV['HELM_EXTRA_OPTS'] || ''

provision_every_node = <<SCRIPT
set -e
set -x
# setup the environment file. Export the env-vars passed as args to 'vagrant up'
# This script will also: add keys, update and install pre-requisites

echo Args passed: [[ $@ ]]

cat <<EOF >/etc/profile.d/envvar.sh
export http_proxy='#{http_proxy}'
export https_proxy='#{https_proxy}'
export HTTP_PROXY='#{http_proxy}'
export HTTPS_PROXY='#{https_proxy}'
EOF

source /etc/profile.d/envvar.sh
echo "Updating apt lists..."
sudo -E apt-get update

echo "Installing dependency packages..."
sudo -E apt-get install -y apt-transport-https \
                  ca-certificates \
                  curl \
                  software-properties-common \
                  htop

echo "Adding Kubernetes repo..."
curl -fsSL https://packages.cloud.google.com/apt/doc/apt-key.gpg | sudo -E apt-key add -
sudo -E add-apt-repository "deb http://apt.kubernetes.io/ kubernetes-xenial main"

if [ "#{node_os_release}" == "16.04" ] ; then
  echo "Adding Docker repo..."
  curl -fsSL https://download.docker.com/linux/ubuntu/gpg | sudo -E apt-key add -
  sudo -E add-apt-repository "deb [arch=amd64] https://download.docker.com/linux/ubuntu xenial stable"
fi

echo "Updating apt lists..."
sudo -E apt-get update -q

echo "Installing Kubernetes Components..."
sudo -E apt-get install -qy kubelet=#{k8s_version}-00 \
                  kubectl=#{k8s_version}-00 \
                  kubeadm=#{k8s_version}-00

echo "Installing Docker..."
if [ "#{node_os_release}" == "16.04" ] ; then
<<<<<<< HEAD
  sudo -E apt-get install -y docker-ce=#{docker_version}~ubuntu
=======
  sudo -E apt-get install -y docker-ce=18.06.1~ce~3-0~ubuntu
>>>>>>> 4148a33b
else
  sudo -E apt-get install -y docker.io=18.06.1-0ubuntu1~18.04.1
fi

#Setup the proxy if needed
if [ "#{http_proxy}" != "" ] ; then
  sudo mkdir -p /etc/systemd/system/docker.service.d
  sudo echo "[Service]
Environment=\"HTTP_PROXY='#{http_proxy}'"" >> /etc/systemd/system/docker.service.d/http-proxy.conf
  sudo systemctl daemon-reload
  sudo systemctl restart docker
fi
if [ "#{https_proxy}" != "" ] ; then
  sudo mkdir -p /etc/systemd/system/docker.service.d
  sudo echo "[Service]
Environment=\"HTTPS_PROXY='#{https_proxy}'"" >> /etc/systemd/system/docker.service.d/http-proxy.conf
  sudo systemctl daemon-reload
  sudo systemctl restart docker
fi

systemctl stop docker
modprobe overlay

echo '{"storage-driver": "overlay2"}' > /etc/docker/daemon.json
rm -rf /var/lib/docker/*
systemctl start docker

#explicitely set max number of concurrent ssh connections
echo 'MaxStartups 20' >> /etc/ssh/sshd_config
sudo service sshd restart

if [ "#{dep_env}" == "dev" ]; then 
  echo "Downloading Go '#{go_version}'..."
  curl --silent https://storage.googleapis.com/golang/go'#{go_version}'.linux-amd64.tar.gz > /tmp/go.tar.gz

  echo "Extracting Go..."
  tar -xvzf /tmp/go.tar.gz --directory /home/vagrant >/dev/null 2>&1

  echo "Setting Go environment variables..."
  mkdir -p /home/vagrant/gopath/bin
  mkdir -p /home/vagrant/gopath/pkg
  chmod -R 777 /home/vagrant/gopath

  echo 'export GOROOT="/home/vagrant/go"' >> /home/vagrant/.bashrc
  echo 'export GOPATH="/home/vagrant/gopath"' >> /home/vagrant/.bashrc
  echo 'export PATH="$PATH:$GOROOT/bin:$GOPATH/bin"' >> /home/vagrant/.bashrc

  update-locale LANG=en_US.UTF-8 LANGUAGE=en_US.UTF-8 LC_ALL=en_US.UTF-8
  echo 'All done!'
fi

#Disable swap
swapoff -a
sed -e '/swap/ s/^#*/#/' -i /etc/fstab
SCRIPT

vbox_provision_every_node = <<SCRIPT
set -e
set -x

#Load uio_pci_generic driver and setup the loading on each boot up
installPCIUIO() {
   modprobe uio_pci_generic
      # check if the driver is not already added into the file
      if ! grep -q "uio_pci_generic" /etc/modules; then
         echo uio_pci_generic >> /etc/modules
         echo "Module uio_pci_generic was added into /etc/modules"
      fi
}

#Load vfio_pci driver and setup the loading on each boot up
installPCIVFIO() {
   modprobe vfio_pci
      # check if the driver is not already added into the file
      if ! grep -q "vfio_pci" /etc/modules; then
         echo vfio_pci >> /etc/modules
         echo "Module vfio_pci was added into /etc/modules"
      fi
}

#Selects an interface that will be used for node interconnect
createVPPconfig() {
mkdir -p /etc/vpp
touch /etc/vpp/contiv-vswitch.conf
  cat <<EOF >/etc/vpp/contiv-vswitch.conf
unix {
   nodaemon
   cli-listen /run/vpp/cli.sock
   cli-no-pager
   coredump-size unlimited
   full-coredump
   poll-sleep-usec 100
}
dpdk {
   dev 0000:00:08.0
}
nat {
   endpoint-dependent
   translation hash buckets 1048576
   translation hash memory 268435456
   user hash buckets 1024
   max translations per user 10000
}
api-trace {
   on
   nitems 5000
}
EOF
}

createVPPconfig
split_node_os_release="$(cut -d "." -f 1 <<< '#{node_os_release}')"
if [ "$split_node_os_release" = '16' ]; then
  kernelModule=$(lsmod | grep uio_pci_generic | wc -l)
  if [[ $kernelModule -gt 0 ]]; then
    echo "PCI UIO driver is loaded"
  else
    installPCIUIO
  fi
  if [ "#{dep_scenario}" = 'nostn' ]; then
      #shutdown interface
      ip link set enp0s8 down
      echo "#auto enp0s8" >> /etc/network/interfaces
  fi
else
  kernelModule=$(lsmod | grep vfio_pci | wc -l)
  if [[ $kernelModule -gt 0 ]]; then
    echo "PCI VFIO driver is loaded"
  else
    installPCIVFIO
  fi
  if [ "#{dep_scenario}" = 'nostn' ]; then
    #shutdown interface
    ip link set enp0s8 down
  fi
fi
SCRIPT

vbox_bootstrap_master = <<SCRIPT
set -e
set -x

echo Args passed: [[ $@ ]]

sudo -E apt-get install -y python-pip \
                   python-dev \
                   python-virtualenv \
                   build-essential 

#Install pip
sudo -E pip install --upgrade pip
sudo -E pip install --upgrade virtualenv

# Pull images if not present
if [ -f /vagrant/images.tar ]; then
    echo "Found saved images at /vagrant/images.tar"
    docker load -i /vagrant/images.tar
else
  echo "Pulling Contiv-VPP plugin images..."
  sudo -E #{contiv_dir}/k8s/pull-images.sh -b '#{image_tag}'
fi

#Install helm
echo "Downloading and installing Helm..."
curl -sL https://storage.googleapis.com/kubernetes-helm/helm-v'#{helm_version}'-linux-amd64.tar.gz > /tmp/helm.tgz
tar -zxvf /tmp/helm.tgz -C /tmp
mv /tmp/linux-amd64/helm /usr/local/bin/helm

# --------------------------------------------------------
# ---> Build Contiv/VPP-vswitch Development Image <---
# --------------------------------------------------------

if [ "#{dep_env}" = "dev" ]; then
    sudo -E apt-get install -y xorg \
                            openbox

    echo "Downloading and installing Goland..."
    curl -sL https://download.jetbrains.com/go/goland-'#{goland_version}'.tar.gz > /tmp/goland.tar.gz
    tar -xvzf /tmp/goland.tar.gz --directory /home/vagrant >/dev/null 2>&1

    if [ -f /vagrant/dev-contiv-vswitch.tar ]; then
        echo "Found saved dev image at /vagrant/dev-contiv-vswitch.tar"
        docker load -i /vagrant/dev-contiv-vswitch.tar
    else
        echo "vagrant" >> #{contiv_dir}/.dockerignore
        echo "Building development contivpp/vswitch image..."
        cd #{contiv_dir}/docker; ./build-all.sh
    fi
fi

# --------------------------------------------------------
# ---> Create token and export it with kube master IP <---
# --------------------------------------------------------

echo "Exporting Kube Master IP and Kubeadm Token..."
echo "export KUBEADM_TOKEN=$(kubeadm token generate)" >> /vagrant/config/init

if [ "#{dep_scenario}" = 'stn' ]; then
  echo "export KUBE_MASTER_IP=$(hostname -I | cut -f2 -d' ')" >> /vagrant/config/init
  source /vagrant/config/init
  sed 's/127\.0\.1\.1.*k8s.*/'"$KUBE_MASTER_IP"' '"$1"'/' -i /etc/hosts
  echo "export no_proxy='$1,$KUBE_MASTER_IP,localhost,127.0.0.1'" >> /etc/profile.d/envvar.sh
  echo "export no_proxy='$1,$KUBE_MASTER_IP,localhost,127.0.0.1'" >> /home/vagrant/.profile
else
  echo "export KUBE_MASTER_IP=$2" >> /vagrant/config/init
  source /vagrant/config/init
  sed 's/127\.0\.1\.1.*k8s.*/'"$2"' '"$1"'/' -i /etc/hosts
  echo "export no_proxy='$1,$KUBE_MASTER_IP,localhost,127.0.0.1'" >> /etc/profile.d/envvar.sh
  echo "export no_proxy='$1,$KUBE_MASTER_IP,localhost,127.0.0.1'" >> /home/vagrant/.profile
fi

source /etc/profile.d/envvar.sh
source /home/vagrant/.profile

# --------------------------------------------------------
# --------------> Kubeadm & Networking <------------------
# --------------------------------------------------------

# Based on kubernetes version, disable hugepages in Kubelet
# Initialize Kubernetes master

echo "Pulling k8s images..."
echo "$(kubeadm config images pull --kubernetes-version=v"#{k8s_version}")"

split_k8s_version="$(cut -d "." -f 2 <<< '#{k8s_version}')"
if [ $split_k8s_version = '11' ] || [ $split_k8s_version = '12' ] ; then
  if [ "#{node_os_release}" == "16.04" ] ; then
    sed -i '1s/.*/KUBELET_EXTRA_ARGS=--node-ip='"$KUBE_MASTER_IP"' --feature-gates HugePages=false/' /etc/default/kubelet
  else
    sed -i '1s/.*/KUBELET_EXTRA_ARGS=--node-ip='"$KUBE_MASTER_IP"' --feature-gates HugePages=false --resolv-conf=\\/run\\/systemd\\/resolve\\/resolv.conf/' /etc/default/kubelet
  fi
  systemctl daemon-reload
  systemctl restart kubelet
  echo "$(kubeadm init --token-ttl 0 --kubernetes-version=v"#{k8s_version}" --pod-network-cidr="10.0.0.0/8" --apiserver-advertise-address="${KUBE_MASTER_IP}" --token="${KUBEADM_TOKEN}")" >> /vagrant/config/cert
else
  sed -i '4 a Environment="KUBELET_EXTRA_ARGS=--node-ip='"$KUBE_MASTER_IP"' --feature-gates HugePages=false"' /etc/systemd/system/kubelet.service.d/10-kubeadm.conf
  systemctl daemon-reload
  systemctl restart kubelet
  echo "$(kubeadm init --token-ttl 0 --kubernetes-version=v"#{k8s_version}" --pod-network-cidr="10.0.0.0/8" --apiserver-advertise-address="${KUBE_MASTER_IP}" --token="${KUBEADM_TOKEN}")" >> /vagrant/config/cert
fi

echo "Create folder to store kubernetes and network configuration"
mkdir -p /home/vagrant/.kube
sudo cp -i /etc/kubernetes/admin.conf /home/vagrant/.kube/config
sudo chown vagrant:vagrant -R /home/vagrant/.kube
sleep 2;

applySTNScenario() {
  if [ "#{dep_scenario}" = "nostn" ]; then

    # Generate node config for use with CRD
    cat > #{contiv_dir}/k8s/node-config/crd.yaml <<EOL
# Configuration for node config in the cluster
apiVersion: nodeconfig.contiv.vpp/v1
kind: NodeConfig
metadata:
  name: k8s-master
spec:
  mainVPPInterface:
    interfaceName: "GigabitEthernet0/8/0"
  gateway: "10.130.1.254"

---
EOL

    # Generate node config for use without CRD
    cat > /tmp/nodeConfig.yaml <<EOL
  nodeConfig:
  - name: "k8s-master"
    mainInterface:
      interfaceName: "GigabitEthernet0/8/0"
    gateway: "192.168.16.100"
EOL

    counter=1;
    until ((counter > "#{num_nodes}"))
    do

       # Generate node config for use with CRD
      cat <<EOL >> #{contiv_dir}/k8s/node-config/crd.yaml
# Configuration for node config in the cluster
apiVersion: nodeconfig.contiv.vpp/v1
kind: NodeConfig
metadata:
  name: k8s-worker$counter
spec:
  mainVPPInterface:
    interfaceName: "GigabitEthernet0/8/0"
  gateway: "10.130.1.254"

---
EOL

      # Generate node config for use without CRD
      cat <<EOL >> /tmp/nodeConfig.yaml
  - name: "k8s-worker$counter"
    mainInterface:
      interfaceName: "GigabitEthernet0/8/0"
    gateway: "192.168.16.100"
EOL

    ((counter++))
    done
  else
    curl -s https://raw.githubusercontent.com/contiv/vpp/master/k8s/stn-install.sh > /tmp/contiv-stn.sh
    chmod +x /tmp/contiv-stn.sh
    sudo /tmp/contiv-stn.sh
    # For use without CRD
    stn_config="--set contiv.stealInterface=enp0s8"

    # Generate node config for use with CRD
    cat > #{contiv_dir}/k8s/node-config/crd.yaml <<EOL
# Configuration for node config in the cluster
apiVersion: nodeconfig.contiv.vpp/v1
kind: NodeConfig
metadata:
  name: k8s-master
spec:
  mainVPPInterface:
    interfaceName: "GigabitEthernet0/8/0"

---
EOL

    counter=1;
    until ((counter > "#{num_nodes}"))
    do
      # Generate node config for use with CRD
      cat <<EOL >> #{contiv_dir}/k8s/node-config/crd.yaml
# Configuration for node config in the cluster
apiVersion: nodeconfig.contiv.vpp/v1
kind: NodeConfig
metadata:
  name: k8s-worker$counter
spec:
  mainVPPInterface:
    interfaceName: "GigabitEthernet0/8/0"

---
EOL

      ((counter++))
    done
  fi
}

applyVPPnetwork() {
  if [ "#{image_tag}" != "latest" ]; then
    sed -i -e "s/latest/#{image_tag}/" #{contiv_dir}/k8s/contiv-vpp/Chart.yaml
  fi

  if [ "#{crd_disabled}" = "false" ]; then
    # Deploy contiv-vpp networking with CRD
    helm template #{helm_extra_opts} --name vagrant $stn_config --set contiv.crdNodeConfigurationDisabled=false --set contiv.ipamConfig.contivCIDR=10.128.0.0/14 --set contiv.ipamConfig.nodeInterconnectCIDR="" "#{contiv_dir}"/k8s/contiv-vpp > "#{contiv_dir}"/k8s/contiv-vpp/manifest.yaml
    kubectl apply -f #{contiv_dir}/k8s/contiv-vpp/manifest.yaml

    # Wait until crd agent is ready
    crd_ready="";
    while [ "$crd_ready" != "1" ];
    do
      echo "Waiting for crd agent to come up...";
      crd_ready=$(kubectl get daemonset contiv-crd -n kube-system --template={{.status.numberReady}});
      sleep 5;
    done;

      kubectl apply -f #{contiv_dir}/k8s/node-config/crd.yaml
  else
    # Deploy contiv-vpp networking without CRD
    sed -i '/#serviceCIDR:/ r /tmp/nodeConfig.yaml' "#{contiv_dir}"/k8s/contiv-vpp/values.yaml
    helm template #{helm_extra_opts} --name vagrant $stn_config "#{contiv_dir}"/k8s/contiv-vpp > "#{contiv_dir}"/k8s/contiv-vpp/manifest.yaml
    kubectl apply -f #{contiv_dir}/k8s/contiv-vpp/manifest.yaml
  fi

  echo "Schedule Pods on master"
  kubectl taint nodes --all node-role.kubernetes.io/master-
}

stn_config=""
export stn_config
applySTNScenario

export -f applyVPPnetwork
su vagrant -c "bash -c applyVPPnetwork"

SCRIPT

vbox_bootstrap_worker = <<SCRIPT
set -e
set -x

echo Args passed: [[ $@ ]]

# Load images if present
if [ -f /vagrant/images.tar ]; then
    echo "Found saved images at /vagrant/images.tar"
    docker load -i /vagrant/images.tar
fi

source /vagrant/config/init

if [ "#{dep_scenario}" = 'stn' ]; then
  export KUBE_WORKER_IP=$(hostname -I | cut -f2 -d' ')
else
  export KUBE_WORKER_IP=$2
fi

sed 's/127\.0\.1\.1.*k8s.*/'"$KUBE_WORKER_IP"' '"$1"'/' -i /etc/hosts
echo "export no_proxy='$1,$KUBE_MASTER_IP,$KUBE_WORKER_IP,localhost,127.0.0.1'" >> /etc/profile.d/envvar.sh
echo "export no_proxy='$1,$KUBE_MASTER_IP,$KUBE_WORKER_IP,localhost,127.0.0.1'" >> /home/vagrant/.profile
source /etc/profile.d/envvar.sh
source /home/vagrant/.profile

if [ "#{dep_scenario}" = 'stn' ]; then
  curl -s https://raw.githubusercontent.com/contiv/vpp/master/k8s/stn-install.sh > /tmp/contiv-stn.sh
  chmod +x /tmp/contiv-stn.sh
  sudo /tmp/contiv-stn.sh
fi

# Based on kubernetes version, disable hugepages in Kubelet
# Join the kubernetes cluster
split_k8s_version="$(cut -d "." -f 2 <<< "'#{k8s_version}'")"
if [ $split_k8s_version = '11' ] || [ $split_k8s_version = '12' ] ; then
  if [ "#{node_os_release}" == "16.04" ] ; then
    sed -i '1s/.*/KUBELET_EXTRA_ARGS=--node-ip='"$KUBE_WORKER_IP"' --feature-gates HugePages=false/' /etc/default/kubelet
  else
    sed -i '1s/.*/KUBELET_EXTRA_ARGS=--resolv-conf=\\/run\\/systemd\\/resolve\\/resolv.conf --node-ip='"$KUBE_WORKER_IP"' --feature-gates HugePages=false/' /etc/default/kubelet
  fi
  systemctl daemon-reload
  systemctl restart kubelet
else
  sed -i '4 a Environment="KUBELET_EXTRA_ARGS=--node-ip='"$KUBE_WORKER_IP"' --feature-gates HugePages=false"' /etc/systemd/system/kubelet.service.d/10-kubeadm.conf
  systemctl daemon-reload
  systemctl restart kubelet
fi

hash=$(awk 'END {print $NF}' /vagrant/config/cert)
kubeadm join --token "${KUBEADM_TOKEN}"  "${KUBE_MASTER_IP}":6443 --discovery-token-ca-cert-hash "$hash"
SCRIPT

vbox_provision_gateway = <<SCRIPT
set -e
set -x

sed -i '/net.ipv4.ip_forward/s/^#//g' /etc/sysctl.conf
sysctl -p /etc/sysctl.conf

iptables --table nat --append POSTROUTING --out-interface enp0s3 -j MASQUERADE
iptables --append FORWARD --in-interface enp0s8 -j ACCEPT

# Load iptables rules on boot.
iptables-save >/etc/iptables-rules-v4.conf
cat<<'EOF'>/etc/network/if-pre-up.d/iptables-restore
#!/bin/sh
iptables-restore </etc/iptables-rules-v4.conf
EOF

chmod +x /etc/network/if-pre-up.d/iptables-restore
SCRIPT

VAGRANTFILE_API_VERSION = "2"
  Vagrant.configure(VAGRANTFILE_API_VERSION) do |config|
    config.vm.box_check_update = false
    if Vagrant.has_plugin?("vagrant-vbguest")
        config.vbguest.auto_update = false
    end
    if node_os == "ubuntu" then
      case node_os_release
      when "16.04"
        config.vm.box = "puppetlabs/ubuntu-16.04-64-nocm"
        config.vm.box_version = "1.0.0"
      when "18.04"
        config.vm.box = "ubuntu/bionic64"
        config.vm.box_version = "20181008.0.0"
      else
        puts "Wrong node os release #{node_os_release} -- Aborting"
        abort
      end
    else
        # Nothing for now, later add more OS
    end

    node_ips = num_nodes.times.collect { |n| base_ip + "#{n+10}" }
    node_names = num_nodes.times.collect { |n| "k8s-worker#{n+1}" }
    config.ssh.insert_key = false

    if Vagrant.has_plugin?("vagrant-cachier")
      config.cache.scope = :box
      config.cache.enable :apt
    end
    config.vm.provider 'virtualbox' do |v|
      v.linked_clone = true if Vagrant::VERSION >= "1.8"
      v.customize ['modifyvm', :id, '--paravirtprovider', 'kvm']
    end

    #Configure VBox Gateway
    config.vm.define "k8s-gateway" do |gw|
      gw.vm.hostname = "k8s-gateway"
      # Interface for K8s Cluster
      if dep_scenario == 'nostn'
        if crd_disabled == 'false'
          gw.vm.network :private_network, ip: "10.130.1.254",  netmask: "255.255.254.0", virtualbox__intnet: "vpp"
        else
          gw.vm.network :private_network, ip: "192.168.16.100", virtualbox__intnet: "vpp"
        end
      else
        gw.vm.network :private_network, ip: "192.168.16.100", virtualbox__intnet: "vpp"
      end
      gw.vm.provider "virtualbox" do |v|
        v.customize ["modifyvm", :id, "--ioapic", "on"]
        v.memory = 256
        v.cpus = 1
      end
      gw.vm.provision "shell" do |s|
        s.inline = vbox_provision_gateway
      end
    end

    # Configure VBox Master node
    config.vm.define "k8s-master" do |k8smaster|
      k8smaster.vm.host_name = "k8s-master"
      k8smaster_ip = base_ip + "2"
      k8smaster.vm.synced_folder "../", "#{contiv_dir}"

      if dep_scenario == 'stn'
        k8smaster.vm.network :private_network, type: "dhcp", auto_config: true, virtualbox__intnet: "vpp"
        # default router
        k8smaster.vm.provision "shell",
          run: "always",
          inline: "route add default gw 192.168.16.100"
        # delete default gw on eth0
        k8smaster.vm.provision "shell",
          run: "always",
          inline: "eval `route -n | awk '{ if ($8 ==\"enp0s3\" && $2 != \"0.0.0.0\") print \"route del default gw \" $2; }'`"
      else
        k8smaster.vm.network :private_network, type: "dhcp", auto_config: false, virtualbox__intnet: "vpp"
        k8smaster.vm.network :private_network, ip: k8smaster_ip, virtualbox__intnet: "true"
      end

      k8smaster.vm.provider "virtualbox" do |v|
        v.customize ["modifyvm", :id, "--ioapic", "on"]
        #v.customize ["modifyvm", :id, "--vram", "128"]
        v.memory = master_memory
        v.cpus = master_cpus
      end
      k8smaster.vm.provision "shell" do |s|
        s.inline = provision_every_node
      end
      k8smaster.vm.provision "shell" do |s|
        s.inline = vbox_provision_every_node
      end
      k8smaster.vm.provision "shell" do |s|
        s.inline = vbox_bootstrap_master
        s.args = ["k8s-master", k8smaster_ip]
      end
    end

    # Configure VBox Worker node(s)
    num_nodes.times do |n|
      node_name = node_names[n]
      node_addr = node_ips[n]

      config.vm.define node_name do |node|
        node.vm.hostname = node_name
        # Interface for K8s Cluster
        if dep_scenario == 'stn'
          node.vm.network :private_network, type: "dhcp", auto_config: true, virtualbox__intnet: "vpp"
          # default router
          node.vm.provision "shell",
            run: "always",
            inline: "route add default gw 192.168.16.100"
          # delete default gw on eth0
          node.vm.provision "shell",
            run: "always",
            inline: "eval `route -n | awk '{ if ($8 ==\"enp0s3\" && $2 != \"0.0.0.0\") print \"route del default gw \" $2; }'`"
        else
          node.vm.network :private_network, type: "dhcp", auto_config: false, virtualbox__intnet: "vpp"
          node.vm.network :private_network, ip: node_addr, virtualbox__intnet: "true"
        end

        node.vm.provider "virtualbox" do |v|
          v.customize ["modifyvm", :id, "--ioapic", "on"]
          v.memory = node_memory
          v.cpus = node_cpus
        end
        node.vm.provision "shell" do |s|
          s.inline = provision_every_node
        end
        node.vm.provision "shell" do |s|
          s.inline = vbox_provision_every_node
        end
        node.vm.provision "shell" do |s|
          s.inline = vbox_bootstrap_worker
          s.args = [node_name, node_addr, dep_scenario, k8s_version]
        end
      end
  end
end<|MERGE_RESOLUTION|>--- conflicted
+++ resolved
@@ -114,11 +114,7 @@
 
 echo "Installing Docker..."
 if [ "#{node_os_release}" == "16.04" ] ; then
-<<<<<<< HEAD
   sudo -E apt-get install -y docker-ce=#{docker_version}~ubuntu
-=======
-  sudo -E apt-get install -y docker-ce=18.06.1~ce~3-0~ubuntu
->>>>>>> 4148a33b
 else
   sudo -E apt-get install -y docker.io=18.06.1-0ubuntu1~18.04.1
 fi
