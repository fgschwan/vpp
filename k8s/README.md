--- conflicted
+++ resolved
@@ -58,11 +58,8 @@
       3. `nooverlay`: Using none of the previous mentioned overlays and route traffic using routing tables/etc., e.g. if the nodes are on the same L2 network.
     - `useSRv6ForServices`: use SRv6(IPv6) for k8s service (this handles only packet from service client to backend, but 
     in case of response packet, other networking settings handle it because it is normal pod/host-to-pod/host connectivity)
-<<<<<<< HEAD
+    - `useDX6ForSrv6NodetoNodeTransport`: enable usage of DX6 instead of DT6 for node-to-node communication (only for pod-to-pod case with full IPv6 environment), default is false
     - `useSRv6ForServiceFunctionChaining`: use SRv6(IPv6) for Service Function Chaining in k8s service
-=======
-    - `useDX6ForSrv6NodetoNodeTransport`: enable usage of DX6 instead of DT6 for node-to-node communication (only for pod-to-pod case with full IPv6 environment), default is false
->>>>>>> 3500fec0
     - `useTAPInterfaces`: use TAP interfaces instead of VETHs for Pod-to-VPP and VPP-to-Host interconnection
     - `tAPInterfaceVersion`: select `1` to use the standard VPP TAP interface or `2`
       for a faster, virtio-based, VPP TAPv2 interface (default);
