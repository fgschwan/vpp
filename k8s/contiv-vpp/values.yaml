--- conflicted
+++ resolved
@@ -3,11 +3,8 @@
   useTAPInterfaces: True
   tapInterfaceVersion: 1
   stealTheNIC: False
-<<<<<<< HEAD
   natExternalTraffic: True
-=======
   mtuSize: 1500
->>>>>>> df1248fd
   ipamConfig:
     podSubnetCIDR: "10.1.0.0/16"
     podNetworkPrefixLen: 24
