# Contiv-VPP Helm Installation

This folder contains Contiv-VPP deployment helm chart files:

* the chart template is located in [`templates/vpp.yaml`](templates/vpp.yaml)
* the default values for the template is located in  [`values.yaml`](values.yaml)


## Installing the chart

As with all helm installations, it requires tiller running in the cluster. Tiller is typically installed on 
clusters where networking is already setup, which can be a challenge for using this particular chart.

To install without tiller, you can generate the manifest from this chart and install via kubectl:

```console
helm template --name my-release ../contiv-vpp > manifest.yaml
kubectl apply -f manifest.yaml
```

To install without tiller for arm64, you can generate the manifest from this chart and install via kubectl:

```console
helm template --name my-release ../contiv-vpp -f ./values-arm64.yaml,./values.yaml > manifest-arm64.yaml
kubectl apply -f manifest-arm64.yaml
```

To install with tiller, you will most likely need to modify the tiller manifest. The manifest can be obtained with:

```console
helm init --dry-run --debug > tiller.yaml
```

Simply change it to a `kind: Daemonset` and remove the `strategy: {}` and `status: {}` lines to allow tiller to run in a cluster without a CNI:

```console
kubectl apply -f tiller.yaml
```

With tiller running in the cluster the chart can be installed with typical helm commands.

To install the chart with the release name `my-release`:

```console
$ helm install --name my-release contiv-vpp
```


## Uninstalling the chart

```console
$ helm delete --purge my-release
```


## Configuration

The following tables lists the configurable parameters of the Contiv-VPP chart and their default values.
Some of them are described in more detail in [contiv.conf README](../README.md#contivconf).

Parameter | Description | Default
--------- | ----------- | -------
`contiv.nodeToNodeTransport` | Transportation used for node-to-node communication | `vxlan`
`contiv.useSRv6ForServices` | Enable usage of SRv6 for k8s service | `false`
<<<<<<< HEAD
`contiv.useSRv6ForServiceFunctionChaining` | Enable use SRv6(IPv6) for Service Function Chaining in k8s service | `false`
=======
`contiv.useDX6ForSrv6NodetoNodeTransport` | Enable usage of DX6 instead of DT6 for node-to-node communication (only for pod-to-pod case with full IPv6 environment) | `false`
>>>>>>> 3500fec0
`contiv.mtuSize` | MTU Size | 1450
`contiv.useTAPInterfaces` | Enable TAP interfaces | `True`
`contiv.tapInterfaceVersion`| TAP interface version | 2
`contiv.tapv2RxRingSize`| TAPv2 interface receive ring size | 256
`contiv.tapv2TxRingSize`| TAPv2 interface transmit ring size | 256
`contiv.enableGSO`| Enable Generic Segmentation Offload on TAP interfaces  | `True`
`contiv.vmxnet3RxRingSize`| Vmxnet3 interface receive ring size | 1024
`contiv.vmxnet3TxRingSize`| Vmxnet3 interface transmit ring size | 1024
`contiv.interfaceRxMode`| Interface packet receive mode: "" == "default" / "polling" / "interrupt" / "adaptive"  | `"default"`
`contiv.stealInterface` | Enable Steal The NIC feature on the specified interface on each node | `""`
`contiv.stealFirstNIC` | Enable Steal The NIC feature on the first interface on each node | `False`
`contiv.natExternalTraffic`| NAT cluster-external traffic | `True`
`contiv.scanIPNeighbors`| Periodically scan and probe IP neighbors to maintain the ARP table | `True`
`contiv.ipNeighborScanInterval`| IP neighbor scan interval in minutes | `1`
`contiv.ipNeighborStaleThreshold`| Threshold in minutes for neighbor deletion | `4`
`contiv.serviceLocalEndpointWeight` | load-balancing weight for locally deployed service endpoints | 1
`contiv.disableNATVirtualReassembly` | Disable NAT virtual reassembly (drop fragmented packets) | `False`
`contiv.ipamConfig.podSubnetCIDR` | Pod subnet CIDR | `10.1.0.0/16`
`contiv.ipamConfig.podSubnetOneNodePrefixLen` | Pod network prefix length | `24`
`contiv.ipamConfig.vppHostSubnetCIDR` | VPP host subnet CIDR | `172.30.0.0/16`
`contiv.ipamConfig.vppHostSubnetOneNodePrefixLen` | VPP host network prefix length | `24`
`contiv.ipamConfig.vxlanCIDR` | VXLAN CIDR | `192.168.30.0/24`
`contiv.ipamConfig.nodeInterconnectCIDR` | Node interconnect CIDR, uses DHCP if empty | `""`
`contiv.ipamConfig.serviceCIDR` | Service CIDR | `""`
`contiv.ipamConfig.defaultGateway` | Default gateway for all nodes (can be overridden by a nodeconfig)| `""`
`contiv.nodeConfig.*` | List of node configs, see example section in values.yaml | `""`
`contiv.vswitch.useSocketVPPConnection` | use unix domain socket for connection to VPP | `false`
`contiv.vswitch.defineMemoryLimits` | define memory requests & limits for vswitch container | `true`
`contiv.vswitch.hugePages2miLimit` | request & limit of memory allocated by 2048Kb hugepages for vswitch container| `512Mi`
`contiv.vswitch.hugePages1giLimit` | request & limit of memory allocated by 1Gb hugepages for vswitch container| `""`
`contiv.vswitch.memoryLimit` | overall memory limit for vswitch container | `512Mi`
`contiv.vswitch.enableCoreDumps` | enable core dumps of VPP into coreDumpsDir | `false`
`contiv.vswitch.coreDumpsDir` | location of the VPP core dumps | `/var/contiv/dumps`
`controller.enableRetry` | Enable retry of failed CRUD operations | `true`
`controller.delayRetry` | Delay retry of failed CRUD operations by the given time interval in nanoseconds | `1000000000`
`controller.maxRetryAttempts` | Maximum number of retries to be performed for failed CRUD operations | `3`
`controller.enableExpBackoffRetry` | Every next retry of failed CRUD operations is delayed by twice as long time interval as the previous one | `true`
`controller.delayLocalResync` | How long to wait for etcd connection before using bolt DB as a fallback for startup resync | `5000000000`
`controller.startupResyncDeadline` | Deadline for the first resync to execute (in nanoseconds after startup) until the agent is restarted | `30000000000`
`controller.enablePeriodicHealing` | Enable periodic resync | `False`
`controller.periodicHealingInterval` | Periodic resync time interval in nanoseconds | `30000000000`
`controller.delayAfterErrorHealing` | How much to delay healing resync after a failure (in nanoseconds) | `5000000000`
`controller.remoteDBProbingInterval` | Time interval between probes triggered to test connectivity with the remote DB (in nanoseconds) | `3000000000`
`controller.recordEventHistory` | enable recording of processed events | `True`
`controller.eventHistoryAgeLimit` | event records older than the given age limit (in minutes) are periodically trimmed from the history | `1440`
`controller.permanentlyRecordedInitPeriod` | time period (in minutes) from the start of the application with events permanently recorded | `60`
`cni.image.repository` | cni container image repository | `contivvpp/cni`
`cni.image.tag`| cni container image tag | `latest`
`cni.image.pullPolicy` | cni container image pull policy | `IfNotPresent`
`ksr.image.repository` | ksr container image repository | `contivvpp/ksr`
`ksr.image.tag`| ksr container image tag | `latest`
`ksr.image.pullPolicy` | ksr container image pull policy | `IfNotPresent`
`etcd.useExternalInstance` | do not deploy etcd as a part of contiv, options except `externalInstance` block are ignored if set to `true` | `false`
`etcd.externalInstance.secretName` | name of secret containing etcd certificates | `false`
`etcd.externalInstance.endpoints` | endpoints of external etcd instance | `false`
`etcd.image.repository` | etcd container image repository | `quay.io/coreos/etcd`
`etcd.image.tag`| etcd container image tag | `latest`
`etcd.image.pullPolicy` | etcd container image pull policy | `IfNotPresent`
`etcd.usePersistentVolume` | Use Kubernetes persistent volume (when enabled, disables dataDir hostPath) | `False`
`etcd.persistentVolumeSize` | Size of Kubernetes persistent volume | `2Gi`
`etcd.persistentVolumeStorageClass` | Kubernetes persistent volume storage class (use "-" for an empty storage class) | (no value)
`etcd.dataDir` | Use hostPath of this directory to persist etcd data (ignored if usePersistentVolume is true) | `/var/etcd`
`etcd.service.nodePort` | Port to be used as the service NodePort | `32379`
`etcd.service.useNodeIP` | If true nodeIP is used to access service, nodeIP otherwise | `true`
`etcd.secureTransport` | Secure access to ETCD using SSL/TLS certificates | `false`
`etcd.secrets.mountFromHost` | If true, SSL/TLS certificates must be present in the mountDir on each host. If false, certificates must be present in the current directory, and will be distributed to each host via k8s secret feature | `true`
`etcd.secrets.mountDir` | Directory where certificates should be located, in case that mountFromHost is true | `/var/contiv/etcd-secrets`
`etcd.caCert` | Name of the file with certificate of the certification authority. | `ca.pem`
`etcd.serverCert` | Name of the file with certificate of the ETCD server. | `server.pem`
`etcd.serverKey` | Name of the file with private key of the ETCD server. | `server-key.pem`
`etcd.clientCert` | Name of the file with certificate of the ETCD client. | `client.pem`
`etcd.clientKey` | Name of the file with private key of the ETCD client. | `client-key.pem`
`etcd.cipherSuites` | Supported TLS cipher suite for ETCD | AES128 SHA256/384
`govpp.healthCheckProbeInterval` | Health check proble interval (nanoseconds) | `1000000000`
`govpp.healthCheckReplyTimeout` | Health check reply timeout (nanoseconds) | `500000000`
`govpp.healthCheckThreshold` | Health check threshold | 3
`govpp.replyTimeout` | VPP binary API request timeout (nanoseconds) | 3000000000
`logs.defaultLevel` | Default level of logging | `debug`
`http.enableBasicAuth` | Enable basic auth for REST endpoints | `false`
`http.enableServerCert` | Enable HTTPS for REST endpoints | ` false`
`http.mountFromHost` | If true, SSL/TLS certificates must be present in the mountDir on each host. If false, certificates must be present in the current directory, and will be distributed to each host via k8s secret feature| `false`
`http.mountDir` | Directory where certificates should be located on all nodes, in case that mountFromHost is true |`/var/certs`
`http.serverCert` | Name of the file with certificate of the HTTP server | `server.crt`
`http.serverKey` | Name of the file with private key of the HTTP server |`server.key`
`http.basicAuth` | credentials to be used by basic-auth, format <username>:<password>| `user:pass`
`telemetry.pollingInterval` | Default polling interval for telemetry plugin (nanoseconds) | `30000000000`
`telemetry.disabled` | Disables the telemetry plugin | `true`
`bolt.usePersistentVolume` | Use Kubernetes persistent volume (when enabled, disables dataDir hostPath) | `False`
`bolt.persistentVolumeSize` | Size of Kubernetes persistent volume | `2Gi`
`bolt.persistentVolumeStorageClass` | Kubernetes persistent volume storage class (use "-" for an empty storage class) | (no value)
`bolt.dataDir` | Use hostPath of this directory to persist bolt data (ignored if usePersistentVolume is true) | `/var/bolt`
`crd.validateInterval` | Interval in minutes between Contiv configuration validations for TelemetryReport CRD | `1`
`crd.validateState` | Which state of the Contiv configuration to validate for TelemetryReport CRD (options: "SB", "internal", "NB") | `SB`
`crd.disableNetctlREST` | Disable exposing of contiv-netctl via REST | `false`<|MERGE_RESOLUTION|>--- conflicted
+++ resolved
@@ -62,11 +62,8 @@
 --------- | ----------- | -------
 `contiv.nodeToNodeTransport` | Transportation used for node-to-node communication | `vxlan`
 `contiv.useSRv6ForServices` | Enable usage of SRv6 for k8s service | `false`
-<<<<<<< HEAD
 `contiv.useSRv6ForServiceFunctionChaining` | Enable use SRv6(IPv6) for Service Function Chaining in k8s service | `false`
-=======
 `contiv.useDX6ForSrv6NodetoNodeTransport` | Enable usage of DX6 instead of DT6 for node-to-node communication (only for pod-to-pod case with full IPv6 environment) | `false`
->>>>>>> 3500fec0
 `contiv.mtuSize` | MTU Size | 1450
 `contiv.useTAPInterfaces` | Enable TAP interfaces | `True`
 `contiv.tapInterfaceVersion`| TAP interface version | 2
