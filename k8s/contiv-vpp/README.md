# Contiv VPP

Deploy Contiv VPP networking

The deployment consists of the following components:
 * contiv-etcd - deployed on the master node
 * contiv-vswitch - deployed on each node
 * contiv-ksr - deployed on the master node

The `values.yaml` file contains the default values for the
contiv-vpp templates.

## Installing the chart

As with all helm installations, it requires tiller running in the cluster. Tiller is typically installed on clusters where networking is already setup, which can be a challenge for using this particular chart.

To install without tiller, you can generate the manifest from this chart and install via kubectl:

```console
helm template --name my-release ../contiv-vpp > manifest.yaml
kubectl apply -f manifest.yaml
```

To install with tiller, you will most likely need to modify the tiller manifest. The manifest can be optained with:

```console
helm init --dry-run --debug > tiller.yaml
```

Simply change it to a `kind: Daemonset` and remove the `strategy: {}` and `status: {}` lines to allow tiller to run in a cluster without a CNI:

```console
kubectl apply -f tiller.yaml
```

With tiller running in the cluster the chart can be installed with typical helm commands.

To install the chart with the release name `my-release`:

```console
$ helm install --name my-release contiv-vpp
```
## Uninstalling the chart

```console
$ helm delete --purge my-release
```


## Configuration

The following tables lists the configurable parameters of the Contiv-VPP chart and their default values.

Parameter | Description | Default
--------- | ----------- | -------
`contiv.tcpStackDisabled` | Disable TCP stack | `True`
`contiv.useTAPInterfaces` | Enable TAP interfaces | `True`
`contiv.tapInterfaceVersion`| TAP interface version | 1
<<<<<<< HEAD
`contiv.natExternalTraffic`| NAT cluster-external traffic | `True`
=======
`contiv.stealTheNIC` | Enable Steal The NIC feature on the first interface on each node | `False`
>>>>>>> b793d728
`contiv.ipamConfig.podSubnetCIDR` | Pod subnet CIDR | `10.1.0.0/16`
`contiv.ipamConfig.podNetworkPrefixLen` | Pod network prefix length | `24`
`contiv.ipamConfig.PodIfIPCIDR` | Subnet CIDR for VPP-side POD addresses | `10.2.1.0/24`
`contiv.ipamConfig.vppHostSubnetCIDR` | VPP host subnet CIDR | `172.30.0.0/16`
`contiv.ipamConfig.vppHostNetworkPrefixLen` | VPP host network prefix length | `24`
`contiv.ipamConfig.vxlanCIDR` | VX LAN CIDR | `192.168.30.0/24`
`contiv.ipamConfig.nodeInterconnectCIDR` | Node interconnect CIDR, uses DHCP if empty | `""`
`contiv.ipamConfig.serviceCIDR` | Service CIDR | `""`
`contiv.nodeConfig.*` | List of node configs, see example section in values.yaml | `""`
`cni.image.repository` | cni container image repository | `contivvpp/cni`
`cni.image.tag`| cni container image tag | `latest`
`cni.image.pullPolicy` | cni container image pull policy | `IfNotPresent`
`ksr.image.repository` | ksr container image repository | `contivvpp/ksr`
`ksr.image.tag`| ksr container image tag | `latest`
`ksr.image.pullPolicy` | ksr container image pull policy | `IfNotPresent`
`etcd.image.repository` | etcd container image repository | `quay.io/coreos/etcd`
`etcd.image.tag`| etcd container image tag | `latest`
`etcd.image.pullPolicy` | etcd container image pull policy | `IfNotPresent`
`etcd.service.nodePort` | Port to be used as the service NodePort | `32379`
`govpp.healthCheckProbeInterval` | Health check proble interval (nanoseconds) | `1000000000`
`govpp.healthCheckReplyTimeout` | Health check reply timeout (nanoseconds) | `500000000`
`govpp.healthCheckThreshold` | Health check threshold | 3
`logs.defaultLevel` | Default level of logging | `debug`<|MERGE_RESOLUTION|>--- conflicted
+++ resolved
@@ -56,11 +56,8 @@
 `contiv.tcpStackDisabled` | Disable TCP stack | `True`
 `contiv.useTAPInterfaces` | Enable TAP interfaces | `True`
 `contiv.tapInterfaceVersion`| TAP interface version | 1
-<<<<<<< HEAD
+`contiv.stealTheNIC` | Enable Steal The NIC feature on the first interface on each node | `False`
 `contiv.natExternalTraffic`| NAT cluster-external traffic | `True`
-=======
-`contiv.stealTheNIC` | Enable Steal The NIC feature on the first interface on each node | `False`
->>>>>>> b793d728
 `contiv.ipamConfig.podSubnetCIDR` | Pod subnet CIDR | `10.1.0.0/16`
 `contiv.ipamConfig.podNetworkPrefixLen` | Pod network prefix length | `24`
 `contiv.ipamConfig.PodIfIPCIDR` | Subnet CIDR for VPP-side POD addresses | `10.2.1.0/24`
