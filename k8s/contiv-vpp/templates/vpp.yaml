--- conflicted
+++ resolved
@@ -80,7 +80,9 @@
     {{- end }}
   logs.conf: |
     defaultlevel: {{ .Values.logs.defaultLevel }}
-<<<<<<< HEAD
+  grpc.conf: |
+    socket-type: unix
+    endpoint: /var/run/contiv/cni.sock
   http.conf: |
       endpoint: 0.0.0.0:9999
       {{- if .Values.http.enableServerCert }}
@@ -91,11 +93,6 @@
       client-basic-auth:
         - {{ .Values.http.basicAuth | quote }}
       {{- end }}
-=======
-  grpc.conf: |
-    socket-type: unix
-    endpoint: /var/run/contiv/cni.sock
->>>>>>> 0504f779
 
 ---
 
