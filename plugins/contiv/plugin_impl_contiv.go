// Copyright (c) 2017 Cisco and/or its affiliates.
//
// Licensed under the Apache License, Version 2.0 (the "License");
// you may not use this file except in compliance with the License.
// You may obtain a copy of the License at:
//
//     http://www.apache.org/licenses/LICENSE-2.0
//
// Unless required by applicable law or agreed to in writing, software
// distributed under the License is distributed on an "AS IS" BASIS,
// WITHOUT WARRANTIES OR CONDITIONS OF ANY KIND, either express or implied.
// See the License for the specific language governing permissions and
// limitations under the License.

//go:generate protoc -I ./model/cni --go_out=plugins=grpc:./model/cni ./model/cni/cni.proto

package contiv

import (
	"git.fd.io/govpp.git/api"
	"github.com/contiv/vpp/plugins/contiv/containeridx"
	"github.com/contiv/vpp/plugins/contiv/model/cni"
	"github.com/contiv/vpp/plugins/kvdbproxy"
	"github.com/ligato/cn-infra/flavors/local"
	"github.com/ligato/cn-infra/logging"
	"github.com/ligato/cn-infra/rpc/grpc"
	"github.com/ligato/cn-infra/utils/safeclose"
	"github.com/ligato/vpp-agent/clientv1/linux"
	"github.com/ligato/vpp-agent/clientv1/linux/localclient"
	"github.com/ligato/vpp-agent/plugins/defaultplugins"
	"github.com/ligato/vpp-agent/plugins/govppmux"
)

// Plugin transforms GRPC requests into configuration for the VPP in order
// to connect a container into the network.
type Plugin struct {
	Deps
	govppCh *api.Channel

	configuredContainers *containeridx.ConfigIndex
	cniServer            *remoteCNIserver
}

// Deps groups the dependencies of the Plugin.
type Deps struct {
	local.PluginInfraDeps
	GRPC  grpc.Server
	Proxy *kvdbproxy.Plugin
	VPP   *defaultplugins.Plugin
	GoVPP govppmux.API
}

// Init initializes the grpc server handling the request from the CNI.
func (plugin *Plugin) Init() error {
	plugin.configuredContainers = containeridx.NewConfigIndex(plugin.Log, plugin.PluginName, "containers")

	var err error
	plugin.govppCh, err = plugin.GoVPP.NewAPIChannel()
	if err != nil {
		return err
	}

	plugin.cniServer = newRemoteCNIServer(plugin.Log,
		func() linux.DataChangeDSL { return localclient.DataChangeRequest(plugin.PluginName) },
		plugin.Proxy,
		plugin.configuredContainers,
<<<<<<< HEAD
		plugin.govppCh,
		plugin.VPP.GetSwIfIndexes())
=======
		plugin.GoVPP,
		plugin.VPP.GetSwIfIndexes(),
		plugin.ServiceLabel.GetAgentLabel())
>>>>>>> c7dcdb45
	cni.RegisterRemoteCNIServer(plugin.GRPC.Server(), plugin.cniServer)
	return nil
}

// Close cleans up the resources allocated by the plugin
func (plugin *Plugin) Close() error {
	return safeclose.Close(plugin.govppCh)
}

// GetIfName looks up logical interface name that corresponds to the interface associated with the given pod.
func (plugin *Plugin) GetIfName(podNamespace string, podName string) (name string, exists bool) {
	podNamesMatch := plugin.configuredContainers.LookupPodName(podName)
	podNamespacesMatch := plugin.configuredContainers.LookupPodNamespace(podNamespace)

	for _, pod1 := range podNamespacesMatch {
		for _, pod2 := range podNamesMatch {
			if pod1 == pod2 {
				found, data := plugin.configuredContainers.LookupContainer(pod1)
				if found && data != nil && data.Afpacket != nil {
					return data.Afpacket.Name, true
				}
			}
		}
	}

	plugin.Log.WithFields(logging.Fields{"podNamespace": podNamespace, "podName": podName}).Warn("No matching result found")
	return "", false
}<|MERGE_RESOLUTION|>--- conflicted
+++ resolved
@@ -64,14 +64,9 @@
 		func() linux.DataChangeDSL { return localclient.DataChangeRequest(plugin.PluginName) },
 		plugin.Proxy,
 		plugin.configuredContainers,
-<<<<<<< HEAD
 		plugin.govppCh,
-		plugin.VPP.GetSwIfIndexes())
-=======
-		plugin.GoVPP,
 		plugin.VPP.GetSwIfIndexes(),
 		plugin.ServiceLabel.GetAgentLabel())
->>>>>>> c7dcdb45
 	cni.RegisterRemoteCNIServer(plugin.GRPC.Server(), plugin.cniServer)
 	return nil
 }
