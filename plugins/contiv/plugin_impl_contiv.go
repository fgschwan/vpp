--- conflicted
+++ resolved
@@ -195,7 +195,6 @@
 	return "", false
 }
 
-<<<<<<< HEAD
 // GetNsIndex returns the index of the VPP session namespace associated
 // with the given pod.
 func (plugin *Plugin) GetNsIndex(podNamespace string, podName string) (nsIndex uint32, exists bool) {
@@ -205,11 +204,11 @@
 	}
 	plugin.Log.WithFields(logging.Fields{"podNamespace": podNamespace, "podName": podName}).Warn("No matching result found")
 	return 0, false
-=======
+}
+
 // GetPodNetwork provides subnet used for allocating pod IP addresses on this host node.
 func (plugin *Plugin) GetPodNetwork() *net.IPNet {
 	return plugin.cniServer.ipam.PodNetwork()
->>>>>>> efcb8aa4
 }
 
 func (plugin *Plugin) handleResync(resyncChan chan resync.StatusEvent) {
