--- conflicted
+++ resolved
@@ -629,18 +629,13 @@
 			errString := fmt.Sprintf("invalid Pod_CIDR %s", k8sNode.Pod_CIDR)
 			v.Report.AppendToNodeReport(k8sNode.Name, errString)
 		}
-<<<<<<< HEAD
-=======
-<<<<<<< HEAD
+
 		bitmask := MaskLength2Mask(i)
-=======
->>>>>>> 2837b631
+
 
 		// Populate Pod's VPP interface data (IP addresses, interface name and
 		// ifIndex)
 		podMap[pod.Name] = vppNode.Name
-		bitmask := maskLength2Mask(i)
->>>>>>> upstream/master
 		for _, intf := range vppNode.NodeInterfaces {
 			if strings.Contains(intf.IfMeta.VppInternalName, "tap") {
 				for _, ip := range intf.If.IPAddresses {
