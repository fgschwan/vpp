--- conflicted
+++ resolved
@@ -47,11 +47,7 @@
 }
 
 func (pc *podChange) AddRecord(ctc *ContivTelemetryCache, names []string, record proto.Message) error {
-<<<<<<< HEAD
 	ctc.Log.Infof("Adding K8s pod %s in namespace %s, podValue %+v", names[0], names[1], record)
-=======
-	ctc.Log.Infof("Adding pod %s in namespace %s, podValue %+v", names[0], names[1], record)
->>>>>>> 5c6bf469
 	if pod, ok := record.(*podmodel.Pod); ok {
 		return ctc.K8sCache.CreatePod(pod.Name, pod.Namespace, pod.Label, pod.IpAddress,
 			pod.HostIpAddress, pod.Container)
@@ -60,11 +56,7 @@
 }
 
 func (pc *podChange) UpdateRecord(ctc *ContivTelemetryCache, names []string, _, record proto.Message) error {
-<<<<<<< HEAD
 	ctc.Log.Infof("Updating K8s pod %s in namespace %s, prevPodValue %+v", names[0], names[1], record)
-=======
-	ctc.Log.Infof("Updating pod %s in namespace %s, prevPodValue %+v", names[0], names[1], record)
->>>>>>> 5c6bf469
 
 	if pod, ok := record.(*podmodel.Pod); ok {
 		return ctc.K8sCache.UpdatePod(pod.Name, pod.Namespace, pod.Label, pod.IpAddress,
@@ -74,11 +66,7 @@
 }
 
 func (pc *podChange) DeleteRecord(ctc *ContivTelemetryCache, names []string) error {
-<<<<<<< HEAD
 	ctc.Log.Infof("Deleting K8s pod %s in namespace %s", names[0], names[1])
-=======
-	ctc.Log.Infof("Deleting pod %s in namespace %s", names[0], names[1])
->>>>>>> 5c6bf469
 	return ctc.K8sCache.DeletePod(names[0])
 }
 
@@ -95,11 +83,7 @@
 }
 
 func (nc *nodeChange) AddRecord(ctc *ContivTelemetryCache, names []string, record proto.Message) error {
-<<<<<<< HEAD
 	ctc.Log.Infof("Adding K8s node %s, nodeValue %+v", names[0], record)
-=======
-	ctc.Log.Infof("Adding node %s, nodeValue %+v", names[0], record)
->>>>>>> 5c6bf469
 
 	if node, ok := record.(*nodemodel.Node); ok {
 		return ctc.K8sCache.CreateK8sNode(node.Name, node.Pod_CIDR, node.Provider_ID, node.Addresses, node.NodeInfo)
@@ -108,11 +92,7 @@
 }
 
 func (nc *nodeChange) UpdateRecord(ctc *ContivTelemetryCache, names []string, _, newRecord proto.Message) error {
-<<<<<<< HEAD
 	ctc.Log.Infof("Updating K8s node %s, nodeValue %+v", names[0], newRecord)
-=======
-	ctc.Log.Infof("Updating node %s, nodeValue %+v", names[0], newRecord)
->>>>>>> 5c6bf469
 
 	if node, ok := newRecord.(*nodemodel.Node); ok {
 		return ctc.K8sCache.UpdateK8sNode(node.Name, node.Pod_CIDR, node.Provider_ID, node.Addresses, node.NodeInfo)
@@ -121,11 +101,7 @@
 }
 
 func (nc *nodeChange) DeleteRecord(ctc *ContivTelemetryCache, names []string) error {
-<<<<<<< HEAD
 	ctc.Log.Infof("Deleting K8s node %s", names[0])
-=======
-	ctc.Log.Infof("Deleting node %s", names[0])
->>>>>>> 5c6bf469
 	return ctc.K8sCache.DeleteK8sNode(names[0])
 }
 
@@ -145,23 +121,16 @@
 }
 
 func (nic *nodeInfoChange) AddRecord(ctc *ContivTelemetryCache, names []string, record proto.Message) error {
-<<<<<<< HEAD
 	ctc.Log.Infof("Adding VPP node, names %+v, nodeValue %+v", names, record)
-=======
-	ctc.Log.Infof("Adding nodeLiveness %s, nodeValue %+v", names[0], record)
->>>>>>> 5c6bf469
-	if ni, ok := record.(*nodeinfomodel.NodeInfo); ok {
+
+  if ni, ok := record.(*nodeinfomodel.NodeInfo); ok {
 		return ctc.VppCache.CreateNode(ni.Id, ni.Name, ni.IpAddress, ni.ManagementIpAddress)
 	}
 	return fmt.Errorf("bad record type %s", reflect.TypeOf(record))
 }
 
 func (nic *nodeInfoChange) UpdateRecord(ctc *ContivTelemetryCache, names []string, _, newRecord proto.Message) error {
-<<<<<<< HEAD
 	ctc.Log.Infof("Updating VPP node, names %+v, nodeInfoValue %+v", names, newRecord)
-=======
-	ctc.Log.Infof("Updating nodeLiveness %s, nodeInfoValue %+v", names[0], newRecord)
->>>>>>> 5c6bf469
 
 	if ni, ok := newRecord.(*nodeinfomodel.NodeInfo); ok {
 		return ctc.VppCache.UpdateNode(ni.Id, ni.Name, ni.IpAddress, ni.ManagementIpAddress)
@@ -170,11 +139,7 @@
 }
 
 func (nic *nodeInfoChange) DeleteRecord(ctc *ContivTelemetryCache, names []string) error {
-<<<<<<< HEAD
 	ctc.Log.Infof("Deleting VPP node, names %+v", names)
-=======
-	ctc.Log.Infof("Deleting nodeLiveness %s", names[0])
->>>>>>> 5c6bf469
 	return ctc.VppCache.DeleteNode(names[0])
 }
 
