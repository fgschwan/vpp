// Copyright (c) 2017 Cisco and/or its affiliates.
//
// Licensed under the Apache License, Version 2.0 (the "License");
// you may not use this file except in compliance with the License.
// You may obtain a copy of the License at:
//
//     http://www.apache.org/licenses/LICENSE-2.0
//
// Unless required by applicable law or agreed to in writing, software
// distributed under the License is distributed on an "AS IS" BASIS,
// WITHOUT WARRANTIES OR CONDITIONS OF ANY KIND, either express or implied.
// See the License for the specific language governing permissions and
// limitations under the License.

package ipnet

import (
	"fmt"
	"net"
	"sync"

	govpp "git.fd.io/govpp.git/api"

	"github.com/ligato/cn-infra/idxmap"
	"github.com/ligato/cn-infra/infra"
	"github.com/ligato/cn-infra/logging"
	"github.com/ligato/cn-infra/rpc/rest"
	"github.com/ligato/cn-infra/servicelabel"
	"github.com/ligato/cn-infra/utils/safeclose"
	"github.com/pkg/errors"

	linux_nsplugin "github.com/ligato/vpp-agent/plugins/linux/nsplugin"
	vpp_ifplugin "github.com/ligato/vpp-agent/plugins/vpp/ifplugin"

	"github.com/contiv/vpp/plugins/contivconf"
	controller "github.com/contiv/vpp/plugins/controller/api"
	customnetmodel "github.com/contiv/vpp/plugins/crd/handler/customnetwork/model"
	extifmodel "github.com/contiv/vpp/plugins/crd/handler/externalinterface/model"
	"github.com/contiv/vpp/plugins/devicemanager"
	"github.com/contiv/vpp/plugins/idalloc"
<<<<<<< HEAD
=======
	"github.com/contiv/vpp/plugins/idalloc/idallocation"
>>>>>>> c8826f3e
	"github.com/contiv/vpp/plugins/ipam"
	podmodel "github.com/contiv/vpp/plugins/ksr/model/pod"
	"github.com/contiv/vpp/plugins/nodesync"
	"github.com/contiv/vpp/plugins/podmanager"
)

const (
	// interface host name length limit in Linux
	linuxIfNameMaxLen = 15

	// logical interface logical name length limit in the vpp-agent/ifplugin
	logicalIfNameMaxLen = 63
)

// IPNet plugin builds configuration to be applied by ligato/VPP-agent for VPP-based
// IP network connectivity between Kubernetes pods and nodes.
type IPNet struct {
	Deps

	*externalState
	*internalState
}

// externalState groups attributes/callbacks used to access the state of the system
// outside of the plugin.
// The attributes are set in the plugin Init phase. In the unit tests it is possible
// to override the original Init method and inject mocks instead.
type externalState struct {
	// set to true when running unit tests
	test bool

	// GoVPP channel for direct binary API calls (not needed for UTs)
	govppCh govpp.Channel

	// VPP DHCP index map
	dhcpIndex idxmap.NamedMapping

	// dumping of host IPs
	hostLinkIPsDump HostLinkIPsDumpClb
}

// internalState groups attributes representing the internal state of the plugin.
// The attributes are refreshed by Resync and updated during Update events.
type internalState struct {
	// DHCP watching
	watchingDHCP bool // true if dhcpIndex is being watched
	useDHCP      bool // whether DHCP is disabled by the latest config (can be changed via CRD)

	// this node's main IP address
	nodeIP    net.IP
	nodeIPNet *net.IPNet

	// IP addresses of this node present in the host network namespace (Linux)
	hostIPs []net.IP

	// pod ID from interface name
	vppIfaceToPodMutex sync.RWMutex
	vppIfaceToPod      map[string]podmodel.ID

	// custom interface information
	podCustomIf map[string]*podCustomIfInfo // key = pod.ID.String() + interface-name

	// cache of pods pending for AddPodCustomIfs event (waiting for metadata)
	pendingAddPodCustomIf map[podmodel.ID]bool

	// custom network information
	customNetworks map[string]*customNetworkInfo // custom network name to info map

	// configuration written to etcd for other ligato-based microservices to apply
	microserviceConfig map[string][]byte

	// VNI / VRF pool states
	vniPoolInitialized bool
	vrfPoolInitialized bool
}

// configEventType represents the type of an configuration event processed by the ipnet plugin
type configEventType int

const (
	// synchronization of the existing config vs demanded config
	configResync configEventType = iota
	// addition of new config
	configAdd
	// deletion of existing config
	configDelete
)

// Deps groups the dependencies of the plugin.
type Deps struct {
	infra.PluginDeps
	EventLoop     controller.EventLoop
	ServiceLabel  servicelabel.ReaderAPI
	ContivConf    contivconf.API
	IDAlloc       idalloc.API
	IPAM          ipam.API
	NodeSync      nodesync.API
	PodManager    podmanager.API
	DeviceManager devicemanager.API
	VPPIfPlugin   vpp_ifplugin.API
	LinuxNsPlugin linux_nsplugin.API
	GoVPP         GoVPP
	HTTPHandlers  rest.HTTPHandlers
	RemoteDB      nodesync.KVDBWithAtomic
}

// GoVPP is the interface of govppmux plugin replicated here to avoid direct
// dependency on vppapiclient.h for other plugins that import ipnet just to
// read some constants etc.
type GoVPP interface {
	// NewAPIChannel returns a new API channel for communication with VPP via govpp.
	NewAPIChannel() (govpp.Channel, error)

	// NewAPIChannelBuffered returns a new API channel for communication with VPP via govpp.
	NewAPIChannelBuffered(reqChanBufSize, replyChanBufSize int) (govpp.Channel, error)
}

// HostLinkIPsDumpClb is callback for dumping all IP addresses assigned to interfaces
// in the host stack.
type HostLinkIPsDumpClb func() ([]net.IP, error)

/********************************** Plugin ************************************/

// Init initializes attributes/callbacks used to access the plugin-external state.
// Internal state is initialized later by the first resync.
func (n *IPNet) Init() error {
	n.internalState = &internalState{}
	n.externalState = &externalState{}

	// silence the microservice descriptor - debug logs are not very usefull
	var err error
	err = logging.DefaultRegistry.SetLevel("linux-nsplugin.ms-descriptor", "info")
	if err != nil {
		return err
	}

	// create GoVPP channel
	n.govppCh, err = n.GoVPP.NewAPIChannel()
	if err != nil {
		return err
	}

	// get reference to map with DHCP leases
	n.dhcpIndex = n.VPPIfPlugin.GetDHCPIndex()

	// setup callback used to access host interfaces (can be replaced in UTs with a mock)
	n.hostLinkIPsDump = n.getHostLinkIPs

	// register REST handlers
	n.registerRESTHandlers()

	// init internal maps
	n.podCustomIf = make(map[string]*podCustomIfInfo)
	n.pendingAddPodCustomIf = make(map[podmodel.ID]bool)
	n.customNetworks = make(map[string]*customNetworkInfo)
	n.microserviceConfig = make(map[string][]byte)

	return nil
}

// StateToString returns human-readable string representation of the ipnet
// plugin internal state.
// The method cannot be called String(), otherwise it overloads the Stringer
// from PluginDeps.
func (s *internalState) StateToString() string {
	// pod ID by VPP interface name
	vppIfaceToPod := "{"
	first := true
	for vppIfName, podID := range s.vppIfaceToPod {
		if !first {
			vppIfaceToPod += ", "
		}
		first = false
		vppIfaceToPod += fmt.Sprintf("%s: %s", vppIfName, podID.String())
	}
	vppIfaceToPod += "}"

	// custom interface information
	podCustomIf := "{"
	first = true
	for podID, ifInfo := range s.podCustomIf {
		if !first {
			podCustomIf += ", "
		}
		first = false
		podCustomIf += fmt.Sprintf("%s: %s/%s/%s", podID,
			ifInfo.ifName, ifInfo.ifType, ifInfo.ifNet)
	}
	podCustomIf += "}"

	// pods pending for AddPodCustomIfs
	pendingCustomIf := "["
	first = true
	for podID := range s.pendingAddPodCustomIf {
		if !first {
			pendingCustomIf += ", "
		}
		first = false
		pendingCustomIf += podID.String()
	}
	pendingCustomIf += "]"

	// custom network information
	customNetworks := "{"
	first = true
	for nwName, nwInfo := range s.customNetworks {
		if !first {
			customNetworks += ", "
		}
		first = false
		customNetworks += fmt.Sprintf("%s: <config: %s, interfaces: %v>", nwName,
			nwInfo.config.String(), nwInfo.localInterfaces)
	}
	customNetworks += "}"

	// microserviceConfig not printed (too big and not so important)

	return fmt.Sprintf("<useDHCP: %t, watchingDHCP: %t, "+
		"nodeIP: %s, nodeIPNet: %s, hostIPs: %v, vppIfaceToPod: %s, "+
		"podCustomIf: %s, pendingAddPodCustomIf: %s, customNetworks: %s",
		s.useDHCP, s.watchingDHCP,
		s.nodeIP.String(), ipNetToString(s.nodeIPNet), s.hostIPs,
		vppIfaceToPod, podCustomIf, pendingCustomIf, customNetworks)
}

// DescribeInternalData describes the internal state of IPNet plugin.
// Used for Verification Resync.
func (n *IPNet) DescribeInternalData() string {
	return n.internalState.StateToString()
}

// Close is called by the plugin infra upon agent cleanup.
// It cleans up the resources allocated by the plugin.
func (n *IPNet) Close() error {
	_, err := safeclose.CloseAll(n.govppCh)
	return err
}

/********************************** Events ************************************/

// HandlesEvent selects:
//   - any Resync event (extra action for NodeIPv4Change)
//   - AddPod and DeletePod (CNI)
//   - POD k8s state changes
//   - POD custom interfaces update
//   - custom network update
//   - external interfaces update
//   - NodeUpdate for other nodes
//   - Shutdown event
func (n *IPNet) HandlesEvent(event controller.Event) bool {
	if event.Method() != controller.Update {
		return true
	}
	if _, isAddPod := event.(*podmanager.AddPod); isAddPod {
		return true
	}
	if _, isDeletePod := event.(*podmanager.DeletePod); isDeletePod {
		return true
	}
	if ksChange, isKSChange := event.(*controller.KubeStateChange); isKSChange {
		switch ksChange.Resource {
		case podmodel.PodKeyword:
			return true
		case customnetmodel.Keyword:
			return true
		case extifmodel.Keyword:
			return true
		default:
			// unhandled Kubernetes state change
			return false
		}
	}
	if _, isPodCustomIfUpdate := event.(*PodCustomIfUpdate); isPodCustomIfUpdate {
		return true
	}
	if nodeUpdate, isNodeUpdate := event.(*nodesync.NodeUpdate); isNodeUpdate {
		return nodeUpdate.NodeName != n.ServiceLabel.GetAgentLabel()
	}
	if _, isShutdown := event.(*controller.Shutdown); isShutdown {
		return true
	}

	// unhandled event
	return false
}

/**************************** IPNet plugin API ******************************/

// GetPodByIf looks up podName and podNamespace that is associated with logical interface name.
// The method can be called from outside of the main event loop.
func (n *IPNet) GetPodByIf(ifName string) (podNamespace string, podName string, exists bool) {
	n.vppIfaceToPodMutex.RLock()
	defer n.vppIfaceToPodMutex.RUnlock()

	podID, found := n.vppIfaceToPod[ifName]
	if !found {
		return "", "", false
	}
	return podID.Namespace, podID.Name, true
}

// GetPodIfNames looks up logical interface names that correspond to the interfaces
// associated with the given local pod name + namespace.
func (n *IPNet) GetPodIfNames(podNamespace string, podName string) (vppIfName, linuxIfName, loopIfName string,
	exists bool) {
	// check that the pod is locally deployed
	podID := podmodel.ID{Name: podName, Namespace: podNamespace}
	pod, exists := n.PodManager.GetLocalPods()[podID]
	if !exists {
		return "", "", "", false
	}

	// check that the pod is attached to VPP network stack
	n.vppIfaceToPodMutex.RLock()
	defer n.vppIfaceToPodMutex.RUnlock()
	vppIfName, linuxIfName, _ = n.podInterfaceName(pod, "", "")
	loopIfName = n.podLinuxLoopName(pod)
	_, configured := n.vppIfaceToPod[vppIfName]
	if !configured {
		return "", "", "", false
	}

	return vppIfName, linuxIfName, loopIfName, true
}

// GetPodCustomIfNames looks up logical interface name that corresponds to the custom interface
// with specified name and type associated with the given local pod name + namespace.
func (n *IPNet) GetPodCustomIfNames(podNamespace, podName, customIfName string) (ifName string, linuxIfName string,
	exists bool) {
	// check that the pod is locally deployed
	podID := podmodel.ID{Name: podName, Namespace: podNamespace}
	pod, exists := n.PodManager.GetLocalPods()[podID]
	if !exists {
		return "", "", false
	}

	customIf, exists := n.podCustomIf[pod.ID.String()+customIfName]
	if !exists {
		return "", "", false
	}

	ifName, linuxIfName, _ = n.podInterfaceName(pod, customIf.ifName, customIf.ifType)
	return ifName, linuxIfName, true
}

// GetExternalIfName returns logical name that corresponds to the specified external interface name and VLAN ID.
func (n *IPNet) GetExternalIfName(extIfName string, vlan uint32) (ifName string) {
	if vlan == 0 {
		return extIfName
	}
	return n.getSubInterfaceName(extIfName, vlan)
}

// GetNodeIP returns the IP address of this node.
func (n *IPNet) GetNodeIP() (ip net.IP, network *net.IPNet) {
	return n.nodeIP, n.nodeIPNet
}

// GetHostIPs returns all IP addresses of this node present in the host network namespace (Linux).
func (n *IPNet) GetHostIPs() []net.IP {
	return n.hostIPs
}

// GetHostInterconnectIfName returns the name of the TAP/AF_PACKET interface
// interconnecting VPP with the host stack.
func (n *IPNet) GetHostInterconnectIfName() string {
	return n.hostInterconnectVPPIfName()
}

// GetVxlanBVIIfName returns the name of an BVI interface facing towards VXLAN tunnels to other hosts.
// Returns an empty string if VXLAN is not used (in no overlay mode).
func (n *IPNet) GetVxlanBVIIfName() string {
	if n.ContivConf.GetRoutingConfig().NodeToNodeTransport != contivconf.VXLANTransport {
		return ""
	}
	return n.vxlanBVIInterfaceName(DefaultPodNetworkName)
}

<<<<<<< HEAD
// GetPodCustomIfNetworkName returns the name of custom network which should contain given
// pod custom interface or error otherwise. This supports both type of pods, remote and local
func (n *IPNet) GetPodCustomIfNetworkName(podID podmodel.ID, ifName string) (string, error) {
	for name, info := range n.customNetworks {
		if pod, inPod := info.pods[podID.String()]; inPod {
			for _, intf := range info.interfaces[pod.ID.String()] {
				if ifName == intf {
					return name, nil // in local Pod && in local interface of given network
				}
			}
		}
	}
	return "", errors.Errorf("couldn't find any custom network that custom interface %v in pod %v "+
		"belongs to (Custom networks: %v)", ifName, podID, n.customNetworks)
}

// GetExternalIfNetworkName returns the name of custom network which should contain given
// external interface or error otherwise.
func (n *IPNet) GetExternalIfNetworkName(ifName string) (string, error) {
	for name, info := range n.customNetworks {
		if extIf, exists := info.extInterfaces[ifName]; exists {
			for _, intf := range info.interfaces[extIf.Name] {
				if ifName == intf {
					return name, nil
				}
			}
		}
	}
	return "", errors.Errorf("couldn't find any custom network that external interface %v "+
		"belongs to (Custom networks: %v)", ifName, n.customNetworks)
=======
// GetOrAllocateVxlanVNI returns the allocated VXLAN VNI number for the given network.
// Allocates a new VNI if not already allocated.
func (n *IPNet) GetOrAllocateVxlanVNI(networkName string) (vni uint32, err error) {

	// allocate the pool if needed
	if !n.vniPoolInitialized {
		err = n.IDAlloc.InitPool(VxlanVniPoolName, &idallocation.AllocationPool_Range{
			MinId: vxlanVNIPoolStart,
			MaxId: vxlanVNIPoolEnd,
		})
		if err != nil {
			n.Log.Errorf("VNI pool init failed: %v", err)
			return 0, err
		}
		n.vniPoolInitialized = true
	}

	// get / allocate a VNI
	vni, err = n.IDAlloc.GetOrAllocateID(VxlanVniPoolName, networkName)
	if err != nil {
		n.Log.Errorf("VNI retrieval/allocation failed: %v", err)
	}
	return vni, err
}

// ReleaseVxlanVNI releases the allocated VXLAN VNI number for the given network.
func (n *IPNet) ReleaseVxlanVNI(networkName string) (err error) {
	return n.IDAlloc.ReleaseID(VxlanVniPoolName, networkName)
}

// GetOrAllocateVrfID returns the allocated VRF ID number for the given network.
// Allocates a new VRF ID if not already allocated.
func (n *IPNet) GetOrAllocateVrfID(networkName string) (vrf uint32, err error) {
	// default pod network does not need any allocation
	if n.isDefaultPodNetwork(networkName) {
		return n.ContivConf.GetRoutingConfig().PodVRFID, nil
	}

	// allocate the pool if needed
	if !n.vrfPoolInitialized {
		err = n.IDAlloc.InitPool(vrfPoolName, &idallocation.AllocationPool_Range{
			MinId: vrfPoolStart,
			MaxId: vrfPoolEnd,
		})
		if err != nil {
			n.Log.Errorf("VRF pool init failed: %v", err)
			return 0, err
		}
		n.vrfPoolInitialized = true
	}

	// get / allocate a VRF
	vrf, err = n.IDAlloc.GetOrAllocateID(vrfPoolName, networkName)
	if err != nil {
		n.Log.Errorf("VRF retrieval/allocation failed: %v", err)
	}
	return vrf, err
}

// ReleaseVrfID releases the allocated VRF ID number for the given network.
func (n *IPNet) ReleaseVrfID(networkName string) (err error) {
	return n.IDAlloc.ReleaseID(vrfPoolName, networkName)
>>>>>>> c8826f3e
}<|MERGE_RESOLUTION|>--- conflicted
+++ resolved
@@ -38,10 +38,7 @@
 	extifmodel "github.com/contiv/vpp/plugins/crd/handler/externalinterface/model"
 	"github.com/contiv/vpp/plugins/devicemanager"
 	"github.com/contiv/vpp/plugins/idalloc"
-<<<<<<< HEAD
-=======
 	"github.com/contiv/vpp/plugins/idalloc/idallocation"
->>>>>>> c8826f3e
 	"github.com/contiv/vpp/plugins/ipam"
 	podmodel "github.com/contiv/vpp/plugins/ksr/model/pod"
 	"github.com/contiv/vpp/plugins/nodesync"
@@ -420,7 +417,70 @@
 	return n.vxlanBVIInterfaceName(DefaultPodNetworkName)
 }
 
-<<<<<<< HEAD
+// GetOrAllocateVxlanVNI returns the allocated VXLAN VNI number for the given network.
+// Allocates a new VNI if not already allocated.
+func (n *IPNet) GetOrAllocateVxlanVNI(networkName string) (vni uint32, err error) {
+
+	// allocate the pool if needed
+	if !n.vniPoolInitialized {
+		err = n.IDAlloc.InitPool(VxlanVniPoolName, &idallocation.AllocationPool_Range{
+			MinId: vxlanVNIPoolStart,
+			MaxId: vxlanVNIPoolEnd,
+		})
+		if err != nil {
+			n.Log.Errorf("VNI pool init failed: %v", err)
+			return 0, err
+		}
+		n.vniPoolInitialized = true
+	}
+
+	// get / allocate a VNI
+	vni, err = n.IDAlloc.GetOrAllocateID(VxlanVniPoolName, networkName)
+	if err != nil {
+		n.Log.Errorf("VNI retrieval/allocation failed: %v", err)
+	}
+	return vni, err
+}
+
+// ReleaseVxlanVNI releases the allocated VXLAN VNI number for the given network.
+func (n *IPNet) ReleaseVxlanVNI(networkName string) (err error) {
+	return n.IDAlloc.ReleaseID(VxlanVniPoolName, networkName)
+}
+
+// GetOrAllocateVrfID returns the allocated VRF ID number for the given network.
+// Allocates a new VRF ID if not already allocated.
+func (n *IPNet) GetOrAllocateVrfID(networkName string) (vrf uint32, err error) {
+	// default pod network does not need any allocation
+	if n.isDefaultPodNetwork(networkName) {
+		return n.ContivConf.GetRoutingConfig().PodVRFID, nil
+	}
+
+	// allocate the pool if needed
+	if !n.vrfPoolInitialized {
+		err = n.IDAlloc.InitPool(vrfPoolName, &idallocation.AllocationPool_Range{
+			MinId: vrfPoolStart,
+			MaxId: vrfPoolEnd,
+		})
+		if err != nil {
+			n.Log.Errorf("VRF pool init failed: %v", err)
+			return 0, err
+		}
+		n.vrfPoolInitialized = true
+	}
+
+	// get / allocate a VRF
+	vrf, err = n.IDAlloc.GetOrAllocateID(vrfPoolName, networkName)
+	if err != nil {
+		n.Log.Errorf("VRF retrieval/allocation failed: %v", err)
+	}
+	return vrf, err
+}
+
+// ReleaseVrfID releases the allocated VRF ID number for the given network.
+func (n *IPNet) ReleaseVrfID(networkName string) (err error) {
+	return n.IDAlloc.ReleaseID(vrfPoolName, networkName)
+}
+
 // GetPodCustomIfNetworkName returns the name of custom network which should contain given
 // pod custom interface or error otherwise. This supports both type of pods, remote and local
 func (n *IPNet) GetPodCustomIfNetworkName(podID podmodel.ID, ifName string) (string, error) {
@@ -451,68 +511,4 @@
 	}
 	return "", errors.Errorf("couldn't find any custom network that external interface %v "+
 		"belongs to (Custom networks: %v)", ifName, n.customNetworks)
-=======
-// GetOrAllocateVxlanVNI returns the allocated VXLAN VNI number for the given network.
-// Allocates a new VNI if not already allocated.
-func (n *IPNet) GetOrAllocateVxlanVNI(networkName string) (vni uint32, err error) {
-
-	// allocate the pool if needed
-	if !n.vniPoolInitialized {
-		err = n.IDAlloc.InitPool(VxlanVniPoolName, &idallocation.AllocationPool_Range{
-			MinId: vxlanVNIPoolStart,
-			MaxId: vxlanVNIPoolEnd,
-		})
-		if err != nil {
-			n.Log.Errorf("VNI pool init failed: %v", err)
-			return 0, err
-		}
-		n.vniPoolInitialized = true
-	}
-
-	// get / allocate a VNI
-	vni, err = n.IDAlloc.GetOrAllocateID(VxlanVniPoolName, networkName)
-	if err != nil {
-		n.Log.Errorf("VNI retrieval/allocation failed: %v", err)
-	}
-	return vni, err
-}
-
-// ReleaseVxlanVNI releases the allocated VXLAN VNI number for the given network.
-func (n *IPNet) ReleaseVxlanVNI(networkName string) (err error) {
-	return n.IDAlloc.ReleaseID(VxlanVniPoolName, networkName)
-}
-
-// GetOrAllocateVrfID returns the allocated VRF ID number for the given network.
-// Allocates a new VRF ID if not already allocated.
-func (n *IPNet) GetOrAllocateVrfID(networkName string) (vrf uint32, err error) {
-	// default pod network does not need any allocation
-	if n.isDefaultPodNetwork(networkName) {
-		return n.ContivConf.GetRoutingConfig().PodVRFID, nil
-	}
-
-	// allocate the pool if needed
-	if !n.vrfPoolInitialized {
-		err = n.IDAlloc.InitPool(vrfPoolName, &idallocation.AllocationPool_Range{
-			MinId: vrfPoolStart,
-			MaxId: vrfPoolEnd,
-		})
-		if err != nil {
-			n.Log.Errorf("VRF pool init failed: %v", err)
-			return 0, err
-		}
-		n.vrfPoolInitialized = true
-	}
-
-	// get / allocate a VRF
-	vrf, err = n.IDAlloc.GetOrAllocateID(vrfPoolName, networkName)
-	if err != nil {
-		n.Log.Errorf("VRF retrieval/allocation failed: %v", err)
-	}
-	return vrf, err
-}
-
-// ReleaseVrfID releases the allocated VRF ID number for the given network.
-func (n *IPNet) ReleaseVrfID(networkName string) (err error) {
-	return n.IDAlloc.ReleaseID(vrfPoolName, networkName)
->>>>>>> c8826f3e
 }