--- conflicted
+++ resolved
@@ -75,14 +75,12 @@
 	// part of route the "NodeToNodeTransport" setting. To communicate between nodes only using SRv6, set it to "srv6" (+ UseSRv6ForServices=true).
 	UseSRv6ForServices bool `json:"useSRv6ForServices,omitempty"`
 
-<<<<<<< HEAD
 	// Enabled when Service Function Chaining for K8s service should be performed by using SRv6 (segment routing based on IPv6).
 	UseSRv6ForServiceFunctionChaining bool `json:"useSRv6ForServiceFunctionChaining,omitempty"`
-=======
+
 	// Enables usage of DX6 end function instead of DT6 end function for node-to-node communication using SRV6. This is limited to
 	// pod-to-pod communication use case in full IPv6 environment (pods and node fabric is IPv6)
 	UseDX6ForSrv6NodetoNodeTransport bool `json:"useDX6ForSrv6NodetoNodeTransport,omitempty"`
->>>>>>> 3500fec0
 
 	// when enabled, cluster IP CIDR should be routed towards VPP from Linux
 	RouteServiceCIDRToVPP bool `json:"routeServiceCIDRToVPP,omitempty"`
