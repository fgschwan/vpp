--- conflicted
+++ resolved
@@ -19,11 +19,6 @@
 
 import (
 	"bytes"
-<<<<<<< HEAD
-	"crypto/sha256"
-	"encoding/json"
-=======
->>>>>>> a9593d5f
 	"fmt"
 	"math/big"
 	"net"
@@ -33,6 +28,12 @@
 
 	"github.com/apparentlymart/go-cidr/cidr"
 	cnisb "github.com/containernetworking/cni/pkg/types/current"
+	"github.com/go-errors/errors"
+	"github.com/ligato/cn-infra/db/keyval"
+	"github.com/ligato/cn-infra/infra"
+	"github.com/ligato/cn-infra/rpc/rest"
+	"github.com/ligato/cn-infra/servicelabel"
+
 	"github.com/contiv/vpp/plugins/contivconf"
 	"github.com/contiv/vpp/plugins/contivconf/config"
 	controller "github.com/contiv/vpp/plugins/controller/api"
@@ -42,12 +43,6 @@
 	nodemodel "github.com/contiv/vpp/plugins/ksr/model/node"
 	podmodel "github.com/contiv/vpp/plugins/ksr/model/pod"
 	"github.com/contiv/vpp/plugins/nodesync"
-	"github.com/go-errors/errors"
-	"github.com/gogo/protobuf/proto"
-	"github.com/ligato/cn-infra/db/keyval"
-	"github.com/ligato/cn-infra/infra"
-	"github.com/ligato/cn-infra/rpc/rest"
-	"github.com/ligato/cn-infra/servicelabel"
 )
 
 const (
@@ -80,13 +75,6 @@
 	assignedPodIPs map[string]*podIPAllocation
 	// pod -> allocated IP address
 	podToIP map[podmodel.ID]*podIPInfo
-<<<<<<< HEAD
-	// remote pod IP info
-	remotePodToIP map[podmodel.ID]*podIPInfo
-	// counter denoting last assigned pod IP address
-	lastPodIPAssigned int
-=======
->>>>>>> a9593d5f
 
 	/********** VSwitch related variables **********/
 	// IP subnet used across all nodes for VPP to host Linux stack interconnect
@@ -193,19 +181,12 @@
 	}
 
 	if ksChange, isKSChange := event.(*controller.KubeStateChange); isKSChange {
-<<<<<<< HEAD
-		if ksChange.Resource == vnialloc.VxlanVNIKeyword ||
-			ksChange.Resource == ipalloc.Keyword ||
-			ksChange.Resource == podmodel.PodKeyword {
-			return true
-=======
 		switch ksChange.Resource {
 		case customnetmodel.Keyword:
 			return true
 		default:
 			// unhandled Kubernetes state change
 			return false
->>>>>>> a9593d5f
 		}
 	}
 
@@ -285,33 +266,6 @@
 
 	for _, podProto := range kubeStateData[podmodel.PodKeyword] {
 		pod := podProto.(*podmodel.Pod)
-<<<<<<< HEAD
-		podID := podmodel.ID{Name: pod.Name, Namespace: pod.Namespace}
-		podIPAddress := net.ParseIP(pod.IpAddress)
-		// ignore pods without IP address
-		if podIPAddress != nil {
-			if i.podSubnetThisNode.Contains(podIPAddress) { // local pod
-				// register address as already allocated
-				addr := new(big.Int).SetBytes(podIPAddress)
-				i.assignedPodIPs[podIPAddress.String()] = &podIPAllocation{
-					pod:    podID,
-					mainIP: true,
-				}
-				i.podToIP[podID] = &podIPInfo{
-					mainIP:      podIPAddress,
-					customIfIPs: map[string]net.IP{},
-				}
-				diff := int(addr.Sub(addr, networkPrefix).Int64())
-				if i.lastPodIPAssigned < diff {
-					i.lastPodIPAssigned = diff
-				}
-			} else { // remote pod
-				i.remotePodToIP[podID] = &podIPInfo{
-					mainIP:      podIPAddress,
-					customIfIPs: map[string]net.IP{},
-				}
-			}
-=======
 		// ignore pods deployed on other nodes or without IP address
 		podIPAddress := net.ParseIP(pod.IpAddress)
 		if podIPAddress == nil || !podNw.podSubnetThisNode.Contains(podIPAddress) {
@@ -332,16 +286,14 @@
 		diff := int(addr.Sub(addr, networkPrefix).Int64())
 		if podNw.lastPodIPAssigned < diff {
 			podNw.lastPodIPAssigned = diff
->>>>>>> a9593d5f
 		}
 	}
 
 	// resync custom interface IP allocations
 	for _, ipAllocProto := range kubeStateData[ipalloc.Keyword] {
 		ipAlloc := ipAllocProto.(*ipalloc.CustomIPAllocation)
+
 		for _, customAlloc := range ipAlloc.CustomInterfaces {
-<<<<<<< HEAD
-=======
 			podNw := i.podNetworks[customAlloc.Network]
 			if podNw == nil || podNw.podSubnetThisNode == nil {
 				i.Log.Warnf("Missing subnet information for the pod network %s, skipping", customAlloc.Network)
@@ -357,42 +309,23 @@
 
 			// register address as already allocated
 			addr := new(big.Int).SetBytes(podIPAddress)
->>>>>>> a9593d5f
 			podID := podmodel.ID{Name: ipAlloc.PodName, Namespace: ipAlloc.PodNamespace}
-			podIPAddress := net.ParseIP(customAlloc.IpAddress)
-			// ignore pods without IP address
-			if podIPAddress != nil {
-				if i.podSubnetThisNode.Contains(podIPAddress) { // local pod
-					// register address as already allocated
-					addr := new(big.Int).SetBytes(podIPAddress)
-					i.assignedPodIPs[podIPAddress.String()] = &podIPAllocation{
-						pod:             podID,
-						mainIP:          false,
-						customIfName:    customAlloc.Name,
-						customIfNetwork: customAlloc.Network,
-					}
-					if _, found := i.podToIP[podID]; !found {
-						i.podToIP[podID] = &podIPInfo{
-							customIfIPs: map[string]net.IP{},
-						}
-					}
-					i.podToIP[podID].customIfIPs[customIfID(customAlloc.Name, customAlloc.Network)] = podIPAddress
-					diff := int(addr.Sub(addr, networkPrefix).Int64())
-					if i.lastPodIPAssigned < diff {
-						i.lastPodIPAssigned = diff
-					}
-				} else { // remote pod
-					i.remotePodToIP[podID].customIfIPs[customIfID(customAlloc.Name, customAlloc.Network)] = podIPAddress
+			i.assignedPodIPs[podIPAddress.String()] = &podIPAllocation{
+				pod:             podID,
+				mainIP:          false,
+				customIfName:    customAlloc.Name,
+				customIfNetwork: customAlloc.Network,
+			}
+			if _, found := i.podToIP[podID]; !found {
+				i.podToIP[podID] = &podIPInfo{
+					customIfIPs: map[string]net.IP{},
 				}
 			}
-<<<<<<< HEAD
-=======
 			i.podToIP[podID].customIfIPs[customIfID(customAlloc.Name, customAlloc.Network)] = podIPAddress
 			diff := int(addr.Sub(addr, networkPrefix).Int64())
 			if podNw.lastPodIPAssigned < diff {
 				podNw.lastPodIPAssigned = diff
 			}
->>>>>>> a9593d5f
 		}
 	}
 
@@ -413,7 +346,6 @@
 
 	// init pod IP maps
 	i.assignedPodIPs = make(map[string]*podIPAllocation)
-	i.remotePodToIP = make(map[podmodel.ID]*podIPInfo)
 	i.podToIP = make(map[podmodel.ID]*podIPInfo)
 
 	// init default pod network info
@@ -516,56 +448,6 @@
 		}
 	}
 
-<<<<<<< HEAD
-	if ksChange, isKSChange := event.(*controller.KubeStateChange); isKSChange {
-		switch ksChange.Resource {
-		case ipalloc.Keyword:
-			if newIPAlloc, newOK := ksChange.NewValue.(*ipalloc.CustomIPAllocation); newOK {
-				podID := podmodel.ID{Name: newIPAlloc.PodName, Namespace: newIPAlloc.PodNamespace}
-				if _, exists := i.podToIP[podID]; !exists { // pod is remote
-					if _, found := i.remotePodToIP[podID]; !found {
-						i.remotePodToIP[podID] = &podIPInfo{}
-					}
-					i.remotePodToIP[podID].customIfIPs = make(map[string]net.IP)
-					for _, customAlloc := range newIPAlloc.CustomInterfaces {
-						podIPAddress := net.ParseIP(customAlloc.IpAddress)
-						i.remotePodToIP[podID].customIfIPs[customIfID(customAlloc.Name, customAlloc.Network)] = podIPAddress
-					}
-				}
-			}
-		case podmodel.PodKeyword:
-			oldPod, _ := ksChange.PrevValue.(*podmodel.Pod)
-			newPod, _ := ksChange.NewValue.(*podmodel.Pod)
-			if oldPod != nil && newPod == nil { // delete pod event
-				if !i.podSubnetThisNode.Contains(net.ParseIP(oldPod.IpAddress)) { // remote pod
-					deletedPodID := podmodel.ID{Name: oldPod.Name, Namespace: oldPod.Namespace}
-					delete(i.remotePodToIP, deletedPodID)
-				}
-			} else if newPod != nil { // update pod event
-				if newIPAddress := net.ParseIP(newPod.IpAddress); newIPAddress != nil && !i.podSubnetThisNode.Contains(newIPAddress) { // remote pod
-					updatedPodID := podmodel.ID{Name: newPod.Name, Namespace: newPod.Namespace}
-					if pod, exists := i.remotePodToIP[updatedPodID]; exists {
-						pod.mainIP = newIPAddress
-					} else {
-						i.remotePodToIP[updatedPodID] = &podIPInfo{
-							mainIP:      newIPAddress,
-							customIfIPs: map[string]net.IP{},
-						}
-					}
-				}
-			}
-		case vnialloc.VxlanVNIKeyword:
-			// update VNI allocations
-			if ksChange.NewValue != nil {
-				alloc := ksChange.NewValue.(*vnialloc.VxlanVniAllocation)
-				i.allocatedVNIs[alloc.Vni] = alloc.VxlanName
-				i.vxlanVNIs[alloc.VxlanName] = alloc.Vni
-			} else if ksChange.PrevValue != nil {
-				alloc := ksChange.PrevValue.(*vnialloc.VxlanVniAllocation)
-				delete(i.allocatedVNIs, alloc.Vni)
-				delete(i.vxlanVNIs, alloc.VxlanName)
-			}
-=======
 	if ksChange, isKSChange := event.(*controller.KubeStateChange); isKSChange &&
 		ksChange.Resource == customnetmodel.Keyword {
 		// custom network data change
@@ -577,9 +459,9 @@
 					return "", err
 				}
 			}
->>>>>>> a9593d5f
-		}
-	}
+		}
+	}
+
 	return "", nil
 }
 
@@ -994,43 +876,28 @@
 	return ip, true
 }
 
-<<<<<<< HEAD
-// GetPodIP returns the allocated pod IP, together with the mask.
-// Searches for both local and remote pods
-=======
 // GetPodIP returns the allocated (main) pod IP, together with the mask.
->>>>>>> a9593d5f
 // Returns nil if the pod does not have allocated IP address.
 func (i *IPAM) GetPodIP(podID podmodel.ID) *net.IPNet {
 	i.mutex.Lock()
 	defer i.mutex.Unlock()
 
-	if allocation, addrLen, found := i.getPodIPInfo(podID); found {
-		return &net.IPNet{IP: allocation.mainIP, Mask: net.CIDRMask(addrLen, addrLen)}
-	}
-<<<<<<< HEAD
-	return nil
-=======
+	allocation, found := i.podToIP[podID]
+	if !found {
+		return nil
+	}
 
 	podNw := i.podNetworks[defaultPodNetworkName]
 	addrLen := addrLenFromNet(podNw.podSubnetThisNode)
 	return &net.IPNet{IP: allocation.mainIP, Mask: net.CIDRMask(addrLen, addrLen)}
->>>>>>> a9593d5f
 }
 
 // GetPodCustomIfIP returns the allocated custom interface pod IP, together with the mask.
-// Searches for both local and remote pods
 // Returns nil if the pod does not have allocated custom interface IP address.
 func (i *IPAM) GetPodCustomIfIP(podID podmodel.ID, ifName, network string) *net.IPNet {
 	i.mutex.Lock()
 	defer i.mutex.Unlock()
 
-<<<<<<< HEAD
-	if allocation, addrLen, found := i.getPodIPInfo(podID); found {
-		if ip, hasCustomIf := allocation.customIfIPs[customIfID(ifName, network)]; hasCustomIf {
-			return &net.IPNet{IP: ip, Mask: net.CIDRMask(addrLen, addrLen)}
-		}
-=======
 	allocation, found := i.podToIP[podID]
 	if !found {
 		return nil
@@ -1040,8 +907,8 @@
 		podNw := i.getPodNetwork(network)
 		addrLen := addrLenFromNet(podNw.podSubnetThisNode)
 		return &net.IPNet{IP: ip, Mask: net.CIDRMask(addrLen, addrLen)}
->>>>>>> a9593d5f
-	}
+	}
+
 	return nil
 }
 
@@ -1184,109 +1051,14 @@
 	return i.computeSID(nodeIP, i.ContivConf.GetIPAMConfig().SRv6Settings.NodeToNodeHostPolicySIDSubnetCIDR) // bsid = binding sid -> using the same util method
 }
 
-// BsidForSFCPolicy creates a valid SRv6 SID for policy used for SFC
-func (i *IPAM) BsidForSFCPolicy(sfcName string) net.IP {
-	// prepare computation values
-	prefix := i.ContivConf.GetIPAMConfig().SRv6Settings.SFCPolicyBSIDSubnetCIDR
-	prefixMaskSize, _ := prefix.Mask.Size()
-	sfcID := i.computeSFCID(sfcName)
-
-	// compute BSID as combination of configurable prefix and SFC ID
-	return i.combineMultipleIPAddresses(
-		newIPWithPositionableMaskFromIPNet(prefix),
-		newIPWithPositionableMask(sfcID, prefixMaskSize, 128-prefixMaskSize))
-}
-
-// SidForSFCServiceFunctionLocalsid creates a valid SRv6 SID for locasid leading to pod of service function given by
-// <serviceFunctionPodIP> IP address.
-func (i *IPAM) SidForSFCServiceFunctionLocalsid(sfcName string, serviceFunctionPodIP net.IP) net.IP {
-	// prepare computation values
-	prefix := i.ContivConf.GetIPAMConfig().SRv6Settings.SFCServiceFunctionSIDSubnetCIDR
-	prefixMaskSize, _ := prefix.Mask.Size()
-	sfcID := i.computeSFCID(sfcName)
-	sfcIDMaskLength := int(i.ContivConf.GetIPAMConfig().SRv6Settings.SFCIDLengthUsedInSidForServiceFunction)
-
-	// compute SID as combination of configurable prefix, SFC ID and IP address of service function pod
-	return i.combineMultipleIPAddresses(
-		newIPWithPositionableMaskFromIPNet(prefix),
-		newIPWithPositionableMask(sfcID, prefixMaskSize, sfcIDMaskLength),
-		newIPWithPositionableMask(serviceFunctionPodIP, prefixMaskSize+sfcIDMaskLength, 128-prefixMaskSize-sfcIDMaskLength))
-}
-
-// SidForSFCEndLocalsid creates a valid SRv6 SID for locasid of segment that is the last link of SFC chain
-func (i *IPAM) SidForSFCEndLocalsid(serviceFunctionPodIP net.IP) net.IP {
-	// prepare computation values
-	prefix := i.ContivConf.GetIPAMConfig().SRv6Settings.SFCEndLocalSIDSubnetCIDR
-	prefixMaskSize, _ := prefix.Mask.Size()
-
-	// compute SID as combination of configurable prefix and IP address of service function pod
-	return i.combineMultipleIPAddresses(
-		newIPWithPositionableMaskFromIPNet(prefix),
-		newIPWithPositionableMask(serviceFunctionPodIP, prefixMaskSize, 128-prefixMaskSize))
-}
-
-// ipWithPositionableMask holds IP address with positionable mask that defines what part of IP address should be used
-// in IP address combination functionality. The net.IPNet could not be used as it's mask start always on first bit of IP address.
-type ipWithPositionableMask struct {
-	ip               net.IP
-	positionableMask net.IPMask
-}
-
-// newIPWithPositionableMaskFromIPNet creates ipWithPositionableMask with IP and mask from given <ipNet> (mask is from start of IP address)
-func newIPWithPositionableMaskFromIPNet(ipNet *net.IPNet) *ipWithPositionableMask {
-	return &ipWithPositionableMask{
-		ip:               ipNet.IP,
-		positionableMask: ipNet.Mask,
-	}
-}
-
-// newIPWithPositionableMask creates ipWithPositionableMask with given IP address and mask that is zeroed except of one
-// sequence of ones starting at <maskStartBit>-th bit and having length <maskBitLength>
-func newIPWithPositionableMask(ip net.IP, maskStartBit int, maskBitLength int) *ipWithPositionableMask {
-	leftToMask := net.CIDRMask(maskStartBit, 128)
-	negatedRightToMask := net.CIDRMask(maskStartBit+maskBitLength, 128)
-	mask := net.CIDRMask(128, 128) // empty mask
-	for i := range mask {
-		mask[i] = ^(leftToMask[i] | ^negatedRightToMask[i])
-	}
-
-	return &ipWithPositionableMask{
-		ip:               ip,
-		positionableMask: mask,
-	}
-}
-
-// combineMultipleIPAddresses combines multiple addresses together into one IP address. The combining IP addresses have
-// additional information(positionableMask) that is saying what part of given combining IP address should be used in
-// combined IP address. It is expected that positionableMasks from all ipAddresses are not overlapping.
-func (i *IPAM) combineMultipleIPAddresses(ipAddresses ...*ipWithPositionableMask) net.IP {
-	result := net.IP(net.CIDRMask(128, 128))
-	for _, ipWithPositionableMask := range ipAddresses {
-		for i := range result {
-			result[i] = (result[i] & ^ipWithPositionableMask.positionableMask[i]) | // copy/paste parts that won't be changed by applying this ipWithPositionableMask
-				(ipWithPositionableMask.ip[i] & ipWithPositionableMask.positionableMask[i]) // apply part from this ipWithPositionableMask to result IP address
-		}
-	}
-	return result
-}
-
-// computeSFCID creates 128-bit SFC ID from SFC name
-func (i *IPAM) computeSFCID(sfcName string) net.IP {
-	h := sha256.New()
-	h.Write([]byte(sfcName))
-	return h.Sum(nil)[:16]
-}
-
 // computeSID creates SID by applying network prefix from <prefixNetwork> to IP <ip>
 func (i *IPAM) computeSID(ip net.IP, prefixNetwork *net.IPNet) net.IP {
-	// prepare computation values
 	ip = ip.To16()
-	prefixNetworkMaskSize, _ := prefixNetwork.Mask.Size()
-
-	// compute SID as combination of configurable prefix (PrefixNetwork) and IP address
-	return i.combineMultipleIPAddresses(
-		newIPWithPositionableMaskFromIPNet(prefixNetwork),
-		newIPWithPositionableMask(ip, prefixNetworkMaskSize, 128-prefixNetworkMaskSize))
+	sid := net.IP(make([]byte, 16))
+	for i := range ip {
+		sid[i] = ip[i] & ^prefixNetwork.Mask[i] | prefixNetwork.IP[i]
+	}
+	return sid
 }
 
 // Close is NOOP.
@@ -1379,35 +1151,6 @@
 	return computedIP, nil
 }
 
-<<<<<<< HEAD
-// dbPutIfNotExists tries to put given proto value under given key.
-func (i *IPAM) dbPutIfNotExists(key string, val proto.Message) (succeeded bool, err error) {
-	encoded, err := json.Marshal(val)
-	if err != nil {
-		return false, err
-	}
-	ksrPrefix := servicelabel.GetDifferentAgentPrefix(ksr.MicroserviceLabel)
-	broker := i.RemoteDB.NewBrokerWithAtomic(ksrPrefix)
-	return broker.PutIfNotExists(key, encoded)
-}
-
-// getPodIPInfo returns local/remote pod IP information
-func (i *IPAM) getPodIPInfo(podID podmodel.ID) (*podIPInfo, int, bool) {
-	allocation, local := i.podToIP[podID]
-	if local {
-		return allocation, addrLenFromNet(i.podSubnetThisNode), true
-	}
-
-	allocation, remote := i.remotePodToIP[podID]
-	if remote {
-		return allocation, addrLenFromNet(i.podSubnetAllNodes), true
-	}
-
-	return nil, 0, false
-}
-
-=======
->>>>>>> a9593d5f
 func isIPv6Net(network *net.IPNet) bool {
 	return strings.Contains(network.String(), ":")
 }
