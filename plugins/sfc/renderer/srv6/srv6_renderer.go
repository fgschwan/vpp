// Copyright (c) 2019 Bell Canada, Pantheon Technologies and/or its affiliates.
//
// Licensed under the Apache License, Version 2.0 (the "License");
// you may not use this file except in compliance with the License.
// You may obtain a copy of the License at:
//
//     http://www.apache.org/licenses/LICENSE-2.0
//
// Unless required by applicable law or agreed to in writing, software
// distributed under the License is distributed on an "AS IS" BASIS,
// WITHOUT WARRANTIES OR CONDITIONS OF ANY KIND, either express or implied.
// See the License for the specific language governing permissions and
// limitations under the License.

package srv6

import (
	"fmt"
	"net"
	"sort"
	"strings"

	linux_interfaces "github.com/ligato/vpp-agent/api/models/linux/interfaces"
	vpp_interfaces "github.com/ligato/vpp-agent/api/models/vpp/interfaces"

	"github.com/contiv/vpp/plugins/contivconf"
	controller "github.com/contiv/vpp/plugins/controller/api"
	"github.com/contiv/vpp/plugins/ipam"
	"github.com/contiv/vpp/plugins/ipnet"
	"github.com/contiv/vpp/plugins/ksr/model/pod"
	"github.com/contiv/vpp/plugins/sfc/config"
	"github.com/contiv/vpp/plugins/sfc/renderer"
	"github.com/contiv/vpp/plugins/statscollector"
	"github.com/ligato/cn-infra/logging"
	vpp_l3 "github.com/ligato/vpp-agent/api/models/vpp/l3"
	vpp_srv6 "github.com/ligato/vpp-agent/api/models/vpp/srv6"
	"github.com/ligato/vpp-agent/pkg/models"
	"github.com/pkg/errors"
)

const (
	ipv6PodSidPrefix = "/128"
	ipv6AddrAny      = "::"
)

// Renderer implements SRv6 - SRv6 rendering of SFC in Contiv-VPP.
type Renderer struct {
	Deps
}

// Deps lists dependencies of the Renderer.
type Deps struct {
	Log              logging.Logger
	Config           *config.Config
	ContivConf       contivconf.API
	IPAM             ipam.API
	IPNet            ipnet.API
	ConfigRetriever  controller.ConfigRetriever
	UpdateTxnFactory func(change string) (txn controller.UpdateOperations)
	ResyncTxnFactory func() (txn controller.ResyncOperations)
	Stats            statscollector.API /* used for exporting the statistics */
}

// ServiceFunctionSelectable is holder for one k8s resource that can be used as ServiceFunction in SFC
// chain (i.e. one pod or one external interface)
type ServiceFunctionSelectable interface {
	Identifier() string
	TypeID() string
	IsLocal() bool
	NodeIdentifier() uint32
	IPNet(ipam ipam.API) *net.IPNet
	InInterface() string
	OutInterface() string
	SidEndLocalSid(ipam ipam.API, podVRF, mainVRF uint32) (net.IP, uint32)
}

// Init initializes the renderer.
func (rndr *Renderer) Init() error {
	if rndr.Config == nil {
		rndr.Config = config.DefaultConfig()
	}
	return nil
}

// AfterInit does nothing for this renderer.
func (rndr *Renderer) AfterInit() error {
	return nil
}

// AddChain is called for a newly added service function chain.
func (rndr *Renderer) AddChain(sfc *renderer.ContivSFC) error {
	rndr.Log.Infof("Add SFC: %v", sfc)

	txn := rndr.UpdateTxnFactory(fmt.Sprintf("add SFC '%s'", sfc.Name))

	config, err := rndr.renderChain(sfc)
	if err != nil {
		return errors.Wrapf(err, "can't add chain %v", sfc)
	}
	controller.PutAll(txn, config)

	return nil
}

// UpdateChain informs renderer about a change in the configuration or in the state of a service function chain.
func (rndr *Renderer) UpdateChain(oldSFC, newSFC *renderer.ContivSFC) error {
	rndr.Log.Infof("Update SFC: %v", newSFC)

	txn := rndr.UpdateTxnFactory(fmt.Sprintf("update SFC '%s'", newSFC.Name))

	oldConfig, err := rndr.renderChain(oldSFC)
	if err != nil {
		return errors.Wrapf(err, "can't remove old chain %v", oldSFC)
	}
	newConfig, err := rndr.renderChain(newSFC)
	if err != nil {
		return errors.Wrapf(err, "can't add new chain %v", newSFC)
	}

	controller.DeleteAll(txn, oldConfig)
	controller.PutAll(txn, newConfig)

	return nil
}

// DeleteChain is called for every removed service function chain.
func (rndr *Renderer) DeleteChain(sfc *renderer.ContivSFC) error {
	rndr.Log.Infof("Delete SFC: %v", sfc)

	txn := rndr.UpdateTxnFactory(fmt.Sprintf("delete SFC chain '%s'", sfc.Name))

	config, err := rndr.renderChain(sfc)
	if err != nil {
		return errors.Wrapf(err, "can't delete chain %v", sfc)
	}
	controller.DeleteAll(txn, config)

	return nil
}

// Resync completely replaces the current configuration with the provided full state of service chains.
func (rndr *Renderer) Resync(resyncEv *renderer.ResyncEventData) error {
	txn := rndr.ResyncTxnFactory()

	// resync SFC configuration
	for _, sfc := range resyncEv.Chains {
		config, err := rndr.renderChain(sfc)
		if err != nil {
			return errors.Wrapf(err, "can't resync chain %v", sfc)
		}
		controller.PutAll(txn, config)
	}

	return nil
}

// Close deallocates resources held by the renderer.
func (rndr *Renderer) Close() error {
	return nil
}

// locations for packet that is travelling SFC chain
const (
	remoteLocation int = iota
	podVRFLocation
	mainVRFLocation
)

const (
	l2DX2Endpoint int = iota
	l3Dx4Endpoint
	l3Dx6Endpoint
)

<<<<<<< HEAD
func (rndr *Renderer) getEndLinkCustomIfIPNet(sfc *renderer.ContivSFC,
	customNetworkName string) (endLinkCustomIfIPNet *net.IPNet) {
	endLinkPod := sfc.Chain[len(sfc.Chain)-1].Pods[0]
	return rndr.IPAM.GetPodCustomIfIP(endLinkPod.ID, endLinkPod.InputInterfaceConfigName, customNetworkName)
=======
func (rndr *Renderer) getLinkCustomIfIPNet(sfSelectable ServiceFunctionSelectable, network string) (endLinkCustomIfIPNet *net.IPNet) {
	switch selectable := sfSelectable.(type) {
	case *renderer.PodSF:
		pod := selectable
		return rndr.IPAM.GetPodCustomIfIP(pod.ID, pod.InputInterfaceConfigName, network)
	case *renderer.InterfaceSF:
		extif := selectable
		if ipNet := extif.IPNet(rndr.IPAM); ipNet != nil {
			return ipNet
		}
	default:
		return nil
	}
	return nil
>>>>>>> 09fa84fb
}

// isIPv6 returns true if the IP address is an IPv6 address, false otherwise.
func isIPv6(ip net.IP) bool {
	if ip == nil {
		return false
	}
	return strings.Contains(ip.String(), ":")
}

func (rndr *Renderer) endPointType(sfc *renderer.ContivSFC, customNetworkName string) int {
	// if end pond IP address is nil, then we use l2endpoint
<<<<<<< HEAD
	endIPNet := rndr.getEndLinkCustomIfIPNet(sfc, customNetworkName)
=======
	endSfSelectable := getEndLinkSfSelectable(sfc)

	endIPNet := rndr.getLinkCustomIfIPNet(endSfSelectable, sfc.Network)
>>>>>>> 09fa84fb
	if endIPNet == nil {
		return l2DX2Endpoint
	}

	if isIPv6(endIPNet.IP) {
		return l3Dx6Endpoint
	}

	return l3Dx4Endpoint
}

// renderChain renders Contiv SFC to VPP configuration.
func (rndr *Renderer) renderChain(sfc *renderer.ContivSFC) (config controller.KeyValuePairs, err error) {
	// TODO support external interfaces across whole renderer
	// TODO remove all debug logging later
	rndr.Log.Debugf("[DEBUG]sfc: %v", sfc)

	// SFC configuration correctness checks
	config = make(controller.KeyValuePairs)
	if sfc == nil {
		return config, errors.New("can't create sfc chain configuration due to missing sfc information")
	}
	if sfc.Chain == nil || len(sfc.Chain) == 0 {
		return config, errors.New("can't create sfc chain configuration due to missing chain information")
	}
	if len(sfc.Chain) < 2 {
		return config, errors.New("can't create sfc chain configuration due to missing information " +
			"on start and end chain links (chain has less than 2 links)")
	}
	if len(sfc.Chain) == 2 {
		rndr.Log.Warnf("sfc chain %v doesn't have inner links, it has only start and end links", sfc.Name)
	}

	// compute concrete paths from resources selected for SFC chain
	paths, err := rndr.computePaths(sfc)
	if err != nil {
		return config, errors.Wrapf(err, "can't compute paths for SFC chain with name %v", sfc.Name)
	}

	// check that all interfaces that will be used (= are in paths) are from the same custom/default network
	customNetworkName, err := rndr.checkCustomNetworkIntegrity(paths)
	if err != nil {
		return config, errors.Wrapf(err,
			"not all interfaces in SFC chain with name %v are in the same custom/default network", sfc.Name)
	}
	podVRFID, err := rndr.IPNet.GetOrAllocateVrfID(customNetworkName)
	if err != nil {
		return config, errors.Wrapf(err, "can't retrieve pod VRF ID for network %v", customNetworkName)
	}

	// creating steering and policy (we will install SRv6 components
	// in the same order as packet will go through SFC chain)
	startLocation := remoteLocation
	localStartSfSelectables := rndr.localSfSelectables(sfc.Chain[0])
	if len(localStartSfSelectables) > 0 { // no local start = no steering to SFC (-> also no policy)
		bsid := rndr.IPAM.BsidForSFCPolicy(sfc.Name)
<<<<<<< HEAD
		rndr.createSteerings(localStartPods, sfc, bsid, customNetworkName, podVRFID, config)
		if err := rndr.createPolicy(paths, sfc, bsid, localStartPods[0].NodeID, config); err != nil {
=======
		rndr.createSteerings(localStartSfSelectables, sfc, bsid, config)
		nodeID := localStartSfSelectables[0].NodeIdentifier()
		if err := rndr.createPolicy(paths, sfc, bsid, nodeID, config); err != nil {
>>>>>>> 09fa84fb
			return config, errors.Wrapf(err, "can't create SRv6 policy for SFC chain with name %v", sfc.Name)
		}
		startLocation = mainVRFLocation
	}

	// create inner links and end link for all computed paths
	for _, path := range paths {
		// starting tracking packet location to create correct configuration that enables correct packet routing
		packetLocation := startLocation

		// create inner links and end link for one computed paths
		for i, sfSelectable := range path {
<<<<<<< HEAD
			switch selectable := sfSelectable.(type) {
			case *renderer.PodSF:
				pod := selectable
				if pod.Local {
					podIPNet := rndr.IPAM.GetPodIP(pod.ID) // pod IP already allocated (checked in path creation)
					if i == len(path)-1 {                  // end link
						if packetLocation == mainVRFLocation || packetLocation == remoteLocation {
							// remote packet will arrive in mainVRF -> packet is in mainVRF
							rndr.createRouteToPodVrf(rndr.IPAM.SidForSFCEndLocalsid(podIPNet.IP.To16()),
								podVRFID, config)
							packetLocation = podVRFLocation
						}
						if err := rndr.createEndLinkLocalsid(sfc, customNetworkName, podVRFID,
							podIPNet.IP.To16(), config, pod); err != nil {
							return config, errors.Wrapf(err, "can't create end link local sid "+
								"(pod %v) for sfc chain %v", pod.ID, sfc.Name)
						}
					} else { // inner link
						if packetLocation == mainVRFLocation || packetLocation == remoteLocation {
							// remote packet will arrive in mainVRF -> packet is in mainVRF
							rndr.createRouteToPodVrf(rndr.IPAM.SidForSFCServiceFunctionLocalsid(sfc.Name,
								podIPNet.IP.To16()), podVRFID, config)
							packetLocation = podVRFLocation
						}
						if err := rndr.createInnerLinkLocalsids(sfc, pod, podIPNet.IP.To16(),
							customNetworkName, podVRFID, config); err != nil {
							return config, errors.Wrapf(err, "can't create inner link local sid (pod %v) "+
								"for sfc chain %v", pod.ID, sfc.Name)
=======
			if sfSelectable.IsLocal() {
				iPNet := sfSelectable.IPNet(rndr.IPAM) // pod IP already allocated (checked in path creation)
				if i == len(path)-1 {                  // end link
					if packetLocation == mainVRFLocation || packetLocation == remoteLocation { // remote packet will arrive in mainVRF -> packet is in mainVRF
						switch sfSelectable := sfSelectable.(type) {
						case *renderer.PodSF:
							rndr.createRouteToPodVrf(rndr.IPAM.SidForSFCEndLocalsid(iPNet.IP.To16()), config)
						case *renderer.InterfaceSF:
							if extIfIPNet := sfSelectable.IPNet(rndr.IPAM); extIfIPNet != nil {
								sid := rndr.IPAM.SidForSFCExternalIfLocalsid(sfSelectable.Identifier(), extIfIPNet.IP.To16())
								rndr.createRouteToPodVrf(sid, config)
							} else {
								sid := rndr.IPAM.SidForSFCExternalIfLocalsid(sfSelectable.Identifier(), nil)
								rndr.createRouteToPodVrf(sid, config)
							}
						}
						packetLocation = podVRFLocation
					}
					if err := rndr.createEndLinkLocalsid(sfc, config, sfSelectable); err != nil {
						return config, errors.Wrapf(err, "can't create end link local sid (%v %v) for sfc chain %v", sfSelectable.TypeID(), sfSelectable.Identifier(), sfc.Name)
					}
				} else { // inner link
					if pod, ok := sfSelectable.(*renderer.PodSF); ok {
						if packetLocation == mainVRFLocation || packetLocation == remoteLocation { // remote packet will arrive in mainVRF -> packet is in mainVRF
							rndr.createRouteToPodVrf(rndr.IPAM.SidForSFCServiceFunctionLocalsid(sfc.Name, iPNet.IP.To16()), config)
							packetLocation = podVRFLocation
						}
						if err := rndr.createInnerLinkLocalsids(sfc, pod, iPNet.IP.To16(), config); err != nil {
							return config, errors.Wrapf(err, "can't create inner link local sid (%v %v) for sfc chain %v", sfSelectable.TypeID(), sfSelectable.Identifier(), sfc.Name)
>>>>>>> 09fa84fb
						}
						endpointType := rndr.endPointType(sfc, customNetworkName)
						if endpointType == l2DX2Endpoint || endpointType == l3Dx4Endpoint {
							// proxy leaving packets check main table instead of pod vrf table // TODO bug?
							// (l2DX2Endpoint -> L2 SR-unware service, l3DX4Endpoint -> L3 IPv4 SR-unware service)
							packetLocation = mainVRFLocation
						}
					} else {
						return nil, errors.Errorf("inner link (%v) is not of pod type", sfSelectable)
					}
<<<<<<< HEAD
				} else {
					if packetLocation == podVRFLocation {
						otherNodeIP, _, err := rndr.IPAM.NodeIPAddress(pod.NodeID)
						if err != nil {
							return config, errors.Wrapf(err, "cant create route from pod VRF to main VRF "+
								"to achieve route between local and remote sibling SFC links due to unability to "+
								"generate node IP address from pod ID  %v", pod.NodeID)
						}
						// TODO rename SidForServiceNodeLocalsid and related config stuff to reflect usage in SFC
						rndr.createRouteToMainVrf(rndr.IPAM.SidForServiceNodeLocalsid(otherNodeIP), podVRFID, config)
					}
					// NOTE: further routing to intermediate Localsid (Localsid that ends segment that only
					// transports packet to another node) is configured in ipnet package-> no need to add
					// routing out of node here
					packetLocation = remoteLocation
=======
				}
			} else {
				if packetLocation == podVRFLocation {
					otherNodeIP, _, err := rndr.IPAM.NodeIPAddress(sfSelectable.NodeIdentifier())
					if err != nil {
						return config, errors.Wrapf(err, "cant create route from pod VRF to main VRF to achieve route "+
							"between local and remote sibling SFC links due to unability to generate node IP address from ID  %v", sfSelectable.NodeIdentifier())
					}
					rndr.createRouteToMainVrf(rndr.IPAM.SidForServiceNodeLocalsid(otherNodeIP), config) // TODO rename SidForServiceNodeLocalsid and related config stuff to reflect usage in SFC
>>>>>>> 09fa84fb
				}
				// NOTE: further routing to intermediate Localsid (Localsid that ends segment that only transports packet to another node) is configured in ipnet package
				// -> no need to add routing out of node here
				packetLocation = remoteLocation
			}

		}
	}

	return config, nil
}

// checkCustomNetworkIntegrity checks whether all interfaces that should be used for SFC routing are from the same
// custom/default network. If checks passes, name of network is returned, error otherwise.
func (rndr *Renderer) checkCustomNetworkIntegrity(paths [][]ServiceFunctionSelectable) (
	customNetwork string, err error) {
	for _, path := range paths {
		for _, sfSelectable := range path {
			switch selectable := sfSelectable.(type) {
			case *renderer.PodSF:
				customNetwork, err = rndr.checkNetworkForPodInterface(selectable.ID,
					selectable.InputInterfaceConfigName, customNetwork)
				if err != nil {
					return "", err
				}
				customNetwork, err = rndr.checkNetworkForPodInterface(selectable.ID,
					selectable.OutputInterfaceConfigName, customNetwork)
				if err != nil {
					return "", err
				}
			case *renderer.InterfaceSF:
				// TODO support external interfaces
				return "", errors.Errorf("external interfaces are not yet supported")
			default:
				return "", errors.Errorf("unknown type of "+
					"ServiceFunctionSelectable: %#v", sfSelectable)
			}
		}
	}
	return
}

func (rndr *Renderer) checkNetworkForPodInterface(podID pod.ID, intf string, customNetwork string) (string, error) {
	if strings.TrimSpace(intf) != "" {
		ifNetwork, err := rndr.IPNet.GetPodCustomIfNetworkName(podID, intf)
		if err != nil {
			return "", errors.Wrapf(err, "can't verify that interface %v from pod %v is "+
				"in custom network interface where all SFC chain interfaces should be", intf, podID)
		}
		if customNetwork == "" { // network is not set yet
			customNetwork = ifNetwork
		}
		if ifNetwork != customNetwork {
			return "", errors.Errorf("interface %v from pod %v belongs to network %v, "+
				"but it should be in network %v as other interfaces from SFC chain", intf, podID,
				ifNetwork, customNetwork)
		}
	}
	return customNetwork, nil
}

// computePaths takes all resources selected for each SFC link and computes concrete paths for SFC chain
func (rndr *Renderer) computePaths(sfc *renderer.ContivSFC) ([][]ServiceFunctionSelectable, error) {
	// TODO support interfaces for end service functions
	filteredChain := rndr.filterOnlyUsableServiceInstances(sfc)
	rndr.Log.Debugf("creation of SFC chain %v will use only these service function instances: %v",
		sfc.Name, strings.Join(rndr.toStringSlice(filteredChain), ","))

	// path validation
	for _, link := range filteredChain[1:] {
		if link.Type == renderer.Pod {
			if len(link.Pods) == 0 {
				return nil, errors.Errorf("there is no valid path because link %v has no usable "+
					"pods", link)
			}
		} else {
			if len(link.ExternalInterfaces) == 0 {
				return nil, errors.Errorf("there is no valid path because link %v has no usable "+
					"interfaces", link)
			}
		}
	}

	// sorting chain pod/interfaces to get the same path results on each node
	rndr.sortPodsAndInterfaces(filteredChain)

	// get path count
	// Note: SRv6 proxy localsid (pod/interface for inner link in SFC chain) can be used only by one path
	// due to nature of dynamic SRv6 proxy (cache filled by incomming packed and applied to whatever comes
	// out of service -> crossing path here means to possibly applying SRv6 header from cache to packet
	// from different path)
	// That means that path count is limited only by minimum of pods/interfaces selected for each link (
	// pods/interfaces selected for end link can be reused unlimited times in paths)
	pathCount := 1<<31 - 1                                      // more than possible selected pods count
	for _, link := range filteredChain[:len(filteredChain)-1] { // only inner links of original SFC chain
		if len(link.Pods) < pathCount {
			pathCount = len(link.Pods)
		}
	}

	// compute paths
	paths := make([][]ServiceFunctionSelectable, 0)
	for i := 0; i < pathCount; i++ {
		path := make([]ServiceFunctionSelectable, 0)
		for _, link := range filteredChain {
			// Note: modulo will possibly do something only for end link
			if link.Type == renderer.Pod {
				path = append(path, link.Pods[i%len(link.Pods)])
			} else {
				path = append(path, link.ExternalInterfaces[0])
			}
		}
		paths = append(paths, path)
	}

	return paths, nil
}

// sortPodsAndInterfaces makes inplace sort of pods and external interfaces in given chain
func (rndr *Renderer) sortPodsAndInterfaces(chain []*renderer.ServiceFunction) {
	for _, link := range chain {
		// sort pods by podID
		if len(link.Pods) > 1 {
			sort.Slice(link.Pods, func(i, j int) bool {
				return link.Pods[i].ID.String() < link.Pods[j].ID.String()
			})
		}

		// sort external interfaces by NodeID and Interface name
		if len(link.ExternalInterfaces) > 1 {
			sort.Slice(link.ExternalInterfaces, func(i, j int) bool {
				id1 := fmt.Sprintf("%v # %v", link.ExternalInterfaces[i].NodeID,
					link.ExternalInterfaces[i].InterfaceName)
				id2 := fmt.Sprintf("%v # %v", link.ExternalInterfaces[j].NodeID,
					link.ExternalInterfaces[j].InterfaceName)
				return id1 < id2
			})
		}
	}
}

// filterOnlyUsableServiceInstances filters out pods/interfaces that are not usable in SFC chain (
// no IP address,...)
func (rndr *Renderer) filterOnlyUsableServiceInstances(sfc *renderer.ContivSFC) []*renderer.ServiceFunction {
	filteredChain := make([]*renderer.ServiceFunction, 0, len(sfc.Chain)-1)
	for _, link := range sfc.Chain[1:] {
		switch link.Type {
		case renderer.Pod:
			filteredPods := make([]*renderer.PodSF, 0)
			for _, pod := range link.Pods {
				podIPNet := rndr.IPAM.GetPodIP(pod.ID) // needed of SID creation
				if podIPNet == nil || podIPNet.IP == nil {
					rndr.Log.Warnf("excluding pod %v (selected for link %s in SFC chain %v) from SFC "+
						"chain creation because there is no IP address assigned to this pod",
						pod.ID.String(), link.String(), sfc.Name)
					continue
				}

				// needed for cross-node SID referencing
				// NOTE: this restriction is actually more strict than needed
				_, _, err := rndr.IPAM.NodeIPAddress(pod.NodeID)
				if err != nil {
					rndr.Log.Warnf("excluding pod %v (selected for link %s in SFC chain %v) from SFC "+
						"chain creation because there is no IP address assigned to the node of this pod "+
						"(nodeID=%v)", pod.ID.String(), link.String(), sfc.Name, pod.NodeID)
					continue
				}
				filteredPods = append(filteredPods, pod)
			}
			filteredChain = append(filteredChain, &renderer.ServiceFunction{
				Type: link.Type,
				Pods: filteredPods,
			})
		case renderer.ExternalInterface: // TODO implement filtering for interfaces
			filteredChain = append(filteredChain, &renderer.ServiceFunction{
				Type:               link.Type,
				ExternalInterfaces: link.ExternalInterfaces,
			})
		}
	}
	return filteredChain
}

func (rndr *Renderer) toStringSlice(chain []*renderer.ServiceFunction) []string {
	result := make([]string, len(chain))
	for i, v := range chain {
		result[i] = v.String()
	}
	return result
}

func (rndr *Renderer) createInnerLinkLocalsids(sfc *renderer.ContivSFC, pod *renderer.PodSF, servicePodIP net.IP,
	customNetworkName string, podVRFID uint32, config controller.KeyValuePairs) error {
	localSID := &vpp_srv6.LocalSID{
		Sid:               rndr.IPAM.SidForSFCServiceFunctionLocalsid(sfc.Name, servicePodIP).String(),
		InstallationVrfId: podVRFID,
	}

	switch rndr.endPointType(sfc, customNetworkName) {
	case l2DX2Endpoint:
		localSID.EndFunction = &vpp_srv6.LocalSID_EndFunction_AD{EndFunction_AD: &vpp_srv6.LocalSID_EndAD{ // L2 service
			OutgoingInterface: pod.InputInterface,  // outgoing interface for SR-proxy is input interface for service
			IncomingInterface: pod.OutputInterface, // incoming interface for SR-proxy is output interface for service
		}}
	case l3Dx4Endpoint, l3Dx6Endpoint:
		podInputIfIPNet := rndr.IPAM.GetPodCustomIfIP(pod.ID, pod.InputInterfaceConfigName, customNetworkName)
		localSID.EndFunction = &vpp_srv6.LocalSID_EndFunction_AD{EndFunction_AD: &vpp_srv6.LocalSID_EndAD{ // L3 service
			L3ServiceAddress:  podInputIfIPNet.IP.String(),
			OutgoingInterface: pod.InputInterface,  // outgoing interface for SR-proxy is input interface for service
			IncomingInterface: pod.OutputInterface, // incoming interface for SR-proxy is output interface for service
		}}

		if err := rndr.setARPForInputInterface(podInputIfIPNet, config, pod); err != nil {
			return errors.Wrapf(err, "can't set arp for service pod %v", pod.ID)
		}
	}
	config[models.Key(localSID)] = localSID
	return nil
}

<<<<<<< HEAD
func (rndr *Renderer) setARPForPodInputInterface(podIPNet *net.IPNet, config controller.KeyValuePairs,
	pod *renderer.PodSF) error {
	macAddress, err := rndr.podCustomIFPhysAddress(pod, pod.InputInterfaceConfigName)
	if err != nil {
		return errors.Wrapf(err, "can't retrieve physical(mac) address for custom interface %v on "+
			"pod %v of sfc chain", pod.InputInterfaceConfigName, pod.ID)
=======
func (rndr *Renderer) setARPForInputInterface(ipNet *net.IPNet, config controller.KeyValuePairs, sfSelectable ServiceFunctionSelectable) error {
	var macAddress string
	var err error
	switch sfSelectable := sfSelectable.(type) {
	case *renderer.PodSF:
		pod := sfSelectable
		macAddress, err = rndr.podCustomIFPhysAddress(pod, pod.InputInterfaceConfigName)
		if err != nil {
			return errors.Wrapf(err, "can't retrieve physical(mac) address for custom interface %v on pod %v of sfc chain", pod.InputInterfaceConfigName, pod.ID)
		}
	case *renderer.InterfaceSF:
		extIf := sfSelectable
		macAddress, err = rndr.extIfPhysAddress(extIf)
		if err != nil {
			return errors.Wrapf(err, "can't retrieve physical(mac) address for interface %v of sfc chain", extIf.Identifier())
		}
>>>>>>> 09fa84fb
	}
	arpTable := &vpp_l3.ARPEntry{
		Interface:   sfSelectable.InInterface(),
		IpAddress:   ipNet.IP.String(),
		PhysAddress: macAddress,
		Static:      true,
	}

	config[models.Key(arpTable)] = arpTable
	return nil
}
func (rndr *Renderer) extIfPhysAddress(extIf *renderer.InterfaceSF) (string, error) {
	val := rndr.ConfigRetriever.GetConfig(vpp_interfaces.InterfaceKey(extIf.VppInterfaceName))
	if val == nil {
		return "", errors.Errorf("Unable to get data for interface %v", extIf.InterfaceName)
	}
	vppInterface, ok := val.(*vpp_interfaces.Interface)
	if !ok {
		return "", errors.Errorf("Retrieved data for interface %v have bad type (%+v)", extIf.InterfaceName, val)
	}
	//if vppInterface.PhysAddress == "" {
	//	return "", errors.Errorf("Interface %v has no physical address", vppInterface.Name)
	//}
	return vppInterface.PhysAddress, nil
}

func (rndr *Renderer) podCustomIFPhysAddress(pod *renderer.PodSF, customIFName string) (string, error) {
	_, linuxIfName, exists := rndr.IPNet.GetPodCustomIfNames(pod.ID.Namespace, pod.ID.Name, customIFName)
	if !exists {
		return "", errors.Errorf("Unable to get logical name of custom interface for pod %v", pod.ID)
	}
	val := rndr.ConfigRetriever.GetConfig(linux_interfaces.InterfaceKey(linuxIfName))
	if val == nil {
		return "", errors.Errorf("Unable to get data for custom interface for pod %v", pod.ID)
	}
	linuxInterface, ok := val.(*linux_interfaces.Interface)
	if !ok {
		return "", errors.Errorf("Retrieved data for custom interface for pod %v have bad type (%+v)",
			pod.ID, val)
	}
	return linuxInterface.PhysAddress, nil
}

<<<<<<< HEAD
func (rndr *Renderer) createEndLinkLocalsid(sfc *renderer.ContivSFC, customNetworkName string, podVRFID uint32,
	endLinkAddress net.IP, config controller.KeyValuePairs, pod *renderer.PodSF) error {
	localSID := &vpp_srv6.LocalSID{
		Sid:               rndr.IPAM.SidForSFCEndLocalsid(endLinkAddress).String(),
		InstallationVrfId: podVRFID,
	}

	switch rndr.endPointType(sfc, customNetworkName) {
=======
func (rndr *Renderer) createEndLinkLocalsid(sfc *renderer.ContivSFC, config controller.KeyValuePairs, endSfSelectable ServiceFunctionSelectable) error {
	sid, installationVrfID := endSfSelectable.SidEndLocalSid(rndr.IPAM, rndr.ContivConf.GetRoutingConfig().PodVRFID, rndr.ContivConf.GetRoutingConfig().MainVRFID)
	localSID := &vpp_srv6.LocalSID{
		Sid:               sid.String(),
		InstallationVrfId: installationVrfID,
	}
	switch rndr.endPointType(sfc) {
>>>>>>> 09fa84fb
	case l2DX2Endpoint:
		localSID.EndFunction = &vpp_srv6.LocalSID_EndFunction_DX2{
			EndFunction_DX2: &vpp_srv6.LocalSID_EndDX2{
				OutgoingInterface: endSfSelectable.InInterface(),
			},
		}
	case l3Dx4Endpoint:
<<<<<<< HEAD
		endIPNet := rndr.getEndLinkCustomIfIPNet(sfc, customNetworkName)
=======
		endIPNet := rndr.getLinkCustomIfIPNet(endSfSelectable, sfc.Network)
>>>>>>> 09fa84fb
		localSID.EndFunction = &vpp_srv6.LocalSID_EndFunction_DX4{
			EndFunction_DX4: &vpp_srv6.LocalSID_EndDX4{
				NextHop:           endIPNet.IP.String(),
				OutgoingInterface: endSfSelectable.InInterface(),
			},
		}
		pod := sfc.Chain[len(sfc.Chain)-1].Pods[0]
		if err := rndr.setARPForInputInterface(endIPNet, config, pod); err != nil {
			return errors.Wrapf(err, "can't set arp for end pod %v", pod.ID)
		}
	case l3Dx6Endpoint:
<<<<<<< HEAD
		endIPNet := rndr.getEndLinkCustomIfIPNet(sfc, customNetworkName)
=======
		endIPNet := rndr.getLinkCustomIfIPNet(endSfSelectable, sfc.Network)
>>>>>>> 09fa84fb
		localSID.EndFunction = &vpp_srv6.LocalSID_EndFunction_DX6{
			EndFunction_DX6: &vpp_srv6.LocalSID_EndDX6{
				NextHop:           endIPNet.IP.String(),
				OutgoingInterface: endSfSelectable.InInterface(),
			},
		}
		if err := rndr.setARPForInputInterface(endIPNet, config, endSfSelectable); err != nil {
			return errors.Wrapf(err, "can't set arp for end %v %v", endSfSelectable.TypeID(), endSfSelectable.Identifier())
		}
	}

	config[models.Key(localSID)] = localSID
	return nil
}

func (rndr *Renderer) createRouteToPodVrf(steeredIP net.IP, podVRFID uint32, config controller.KeyValuePairs) {
	rndr.createRouteBetweenVrfTables(rndr.ContivConf.GetRoutingConfig().MainVRFID, podVRFID, steeredIP, config)
}

func (rndr *Renderer) createRouteToMainVrf(steeredIP net.IP, podVRFID uint32, config controller.KeyValuePairs) {
	rndr.createRouteBetweenVrfTables(podVRFID, rndr.ContivConf.GetRoutingConfig().MainVRFID, steeredIP, config)
}

func (rndr *Renderer) createRouteBetweenVrfTables(fromVrf, toVrf uint32, steeredIP net.IP,
	config controller.KeyValuePairs) {
	route := &vpp_l3.Route{
		Type:        vpp_l3.Route_INTER_VRF,
		DstNetwork:  steeredIP.String() + ipv6PodSidPrefix,
		VrfId:       fromVrf,
		ViaVrfId:    toVrf,
		NextHopAddr: ipv6AddrAny,
	}

	config[models.Key(route)] = route
}

// createPolicy create Srv6 policy with one segment list for each path in <paths>
func (rndr *Renderer) createPolicy(paths [][]ServiceFunctionSelectable, sfc *renderer.ContivSFC, bsid net.IP,
	thisNodeID uint32, config controller.KeyValuePairs) error {
	// create segment lists
	segmentLists := make([]*vpp_srv6.Policy_SegmentList, 0)
	for _, path := range paths {
		segments := make([]string, 0)
		lastSegmentNode := thisNodeID

		// add segments for inner links of chain
		for i, sfSelectable := range path {
			if lastSegmentNode != sfSelectable.NodeIdentifier() { // move to another node
				nodeIP, _, err := rndr.IPAM.NodeIPAddress(sfSelectable.NodeIdentifier())
				if err != nil {
<<<<<<< HEAD
					return errors.Wrapf(err, "unable to create node-to-node transportation segment due to "+
						"failure in generatation of node IP address for node id  %v", nodeID)
=======
					return errors.Wrapf(err, "unable to create node-to-node transportation segment due to failure in generatation of node IP address for node id  %v", sfSelectable.NodeIdentifier())
>>>>>>> 09fa84fb
				}
				segments = append(segments, rndr.IPAM.SidForServiceNodeLocalsid(nodeIP.To16()).String())
				lastSegmentNode = sfSelectable.NodeIdentifier()
			}
			if i == len(path)-1 { // end link
				switch sfSelectable.(type) {
				case *renderer.PodSF:
					segments = append(segments, rndr.IPAM.SidForSFCEndLocalsid(sfSelectable.IPNet(rndr.IPAM).IP.To16()).String())
				case *renderer.InterfaceSF:
					if extIfIPNet := sfSelectable.IPNet(rndr.IPAM); extIfIPNet != nil {
						segments = append(segments, rndr.IPAM.SidForSFCExternalIfLocalsid(sfSelectable.Identifier(), extIfIPNet.IP.To16()).String())
					} else {
						segments = append(segments, rndr.IPAM.SidForSFCExternalIfLocalsid(sfSelectable.Identifier(), nil).String())
					}
				}
			} else { // inner link
<<<<<<< HEAD
				segments = append(segments, rndr.IPAM.SidForSFCServiceFunctionLocalsid(sfc.Name,
					podIPNet.IP.To16()).String())
=======
				segments = append(segments, rndr.IPAM.SidForSFCServiceFunctionLocalsid(sfc.Name, sfSelectable.IPNet(rndr.IPAM).IP.To16()).String())
>>>>>>> 09fa84fb
			}
		}

		// combine segments to segment lists
		segmentLists = append(segmentLists,
			&vpp_srv6.Policy_SegmentList{
				Weight:   1,
				Segments: segments,
			})
	}

	// create policy
	policy := &vpp_srv6.Policy{
		InstallationVrfId: rndr.ContivConf.GetRoutingConfig().MainVRFID,
		Bsid:              bsid.String(),
		SegmentLists:      segmentLists,
		SprayBehaviour:    false, // loadbalance packets and not duplicate(spray) it to all segment lists
		SrhEncapsulation:  true,
	}
	config[models.Key(policy)] = policy
	return nil
}

<<<<<<< HEAD
func (rndr *Renderer) infoAboutSelectable(sfSelectable ServiceFunctionSelectable) (*net.IPNet, uint32, error) {
	switch selectable := sfSelectable.(type) {
	case *renderer.PodSF:
		// Note: pod IP already allocated (checked in path creation)
		return rndr.IPAM.GetPodIP(selectable.ID), selectable.NodeID, nil
	case *renderer.InterfaceSF:
		// TODO support external interfaces
		//podIPNet = ???
		//nodeID = selectable.NodeID
		return nil, 0, errors.Errorf("external interfaces are not yet supported")
	default:
		return nil, 0, errors.Errorf("unknown type of ServiceFunctionSelectable: %#v", sfSelectable)
	}
}

func (rndr *Renderer) createSteerings(localStartPods []*renderer.PodSF, sfc *renderer.ContivSFC, bsid net.IP,
	customNetworkName string, podVRFID uint32, config controller.KeyValuePairs) {
	switch rndr.endPointType(sfc, customNetworkName) {
=======
func (rndr *Renderer) createSteerings(localStartSfSelectables []ServiceFunctionSelectable, sfc *renderer.ContivSFC, bsid net.IP, config controller.KeyValuePairs) {
	switch rndr.endPointType(sfc) {
>>>>>>> 09fa84fb
	case l2DX2Endpoint:
		for _, startSfSelectable := range localStartSfSelectables {
			steering := &vpp_srv6.Steering{
				Name: fmt.Sprintf("forK8sSFC-%s-from-%s-%s", sfc.Name, startSfSelectable.TypeID(), startSfSelectable.Identifier()),
				PolicyRef: &vpp_srv6.Steering_PolicyBsid{
					PolicyBsid: bsid.String(),
				},
				Traffic: &vpp_srv6.Steering_L2Traffic_{
					L2Traffic: &vpp_srv6.Steering_L2Traffic{
						InterfaceName: startSfSelectable.OutInterface(),
					},
				},
			}
			rndr.Log.Debugf("[DEBUG] l2 steering: %v", steering)
			config[models.Key(steering)] = steering
		}
	case l3Dx6Endpoint, l3Dx4Endpoint:
<<<<<<< HEAD
		endIPNet := rndr.getEndLinkCustomIfIPNet(sfc, customNetworkName)
=======
		endSfSelectable := getEndLinkSfSelectable(sfc)
		endIPNet := rndr.getLinkCustomIfIPNet(endSfSelectable, sfc.Network)
>>>>>>> 09fa84fb
		steering := &vpp_srv6.Steering{
			Name: fmt.Sprintf("forK8sSFC-%s", sfc.Name),
			PolicyRef: &vpp_srv6.Steering_PolicyBsid{
				PolicyBsid: bsid.String(),
			},
			Traffic: &vpp_srv6.Steering_L3Traffic_{
				L3Traffic: &vpp_srv6.Steering_L3Traffic{
					InstallationVrfId: podVRFID,
					PrefixAddress:     endIPNet.String(),
				},
			},
		}
		config[models.Key(steering)] = steering
	}
}

func (rndr *Renderer) localSfSelectables(sf *renderer.ServiceFunction) []ServiceFunctionSelectable {
	localSfSelectables := make([]ServiceFunctionSelectable, 0)
	for _, pod := range sf.Pods {
		if pod.Local {
			localSfSelectables = append(localSfSelectables, pod)
		}
	}
	for _, extif := range sf.ExternalInterfaces {
		if extif.Local {
			localSfSelectables = append(localSfSelectables, extif)
		}
	}
	return localSfSelectables
}

func getEndLinkSfSelectable(sfc *renderer.ContivSFC) ServiceFunctionSelectable {
	if sfc.Chain[len(sfc.Chain)-1].Type == renderer.Pod {
		return sfc.Chain[len(sfc.Chain)-1].Pods[0]
	} else {
		return sfc.Chain[len(sfc.Chain)-1].ExternalInterfaces[0]
	}
}<|MERGE_RESOLUTION|>--- conflicted
+++ resolved
@@ -172,17 +172,11 @@
 	l3Dx6Endpoint
 )
 
-<<<<<<< HEAD
-func (rndr *Renderer) getEndLinkCustomIfIPNet(sfc *renderer.ContivSFC,
-	customNetworkName string) (endLinkCustomIfIPNet *net.IPNet) {
-	endLinkPod := sfc.Chain[len(sfc.Chain)-1].Pods[0]
-	return rndr.IPAM.GetPodCustomIfIP(endLinkPod.ID, endLinkPod.InputInterfaceConfigName, customNetworkName)
-=======
-func (rndr *Renderer) getLinkCustomIfIPNet(sfSelectable ServiceFunctionSelectable, network string) (endLinkCustomIfIPNet *net.IPNet) {
+func (rndr *Renderer) getLinkCustomIfIPNet(sfSelectable ServiceFunctionSelectable, customNetworkName string) (endLinkCustomIfIPNet *net.IPNet) {
 	switch selectable := sfSelectable.(type) {
 	case *renderer.PodSF:
 		pod := selectable
-		return rndr.IPAM.GetPodCustomIfIP(pod.ID, pod.InputInterfaceConfigName, network)
+		return rndr.IPAM.GetPodCustomIfIP(pod.ID, pod.InputInterfaceConfigName, customNetworkName)
 	case *renderer.InterfaceSF:
 		extif := selectable
 		if ipNet := extif.IPNet(rndr.IPAM); ipNet != nil {
@@ -192,7 +186,6 @@
 		return nil
 	}
 	return nil
->>>>>>> 09fa84fb
 }
 
 // isIPv6 returns true if the IP address is an IPv6 address, false otherwise.
@@ -205,13 +198,9 @@
 
 func (rndr *Renderer) endPointType(sfc *renderer.ContivSFC, customNetworkName string) int {
 	// if end pond IP address is nil, then we use l2endpoint
-<<<<<<< HEAD
-	endIPNet := rndr.getEndLinkCustomIfIPNet(sfc, customNetworkName)
-=======
 	endSfSelectable := getEndLinkSfSelectable(sfc)
 
-	endIPNet := rndr.getLinkCustomIfIPNet(endSfSelectable, sfc.Network)
->>>>>>> 09fa84fb
+	endIPNet := rndr.getLinkCustomIfIPNet(endSfSelectable, customNetworkName)
 	if endIPNet == nil {
 		return l2DX2Endpoint
 	}
@@ -268,14 +257,9 @@
 	localStartSfSelectables := rndr.localSfSelectables(sfc.Chain[0])
 	if len(localStartSfSelectables) > 0 { // no local start = no steering to SFC (-> also no policy)
 		bsid := rndr.IPAM.BsidForSFCPolicy(sfc.Name)
-<<<<<<< HEAD
-		rndr.createSteerings(localStartPods, sfc, bsid, customNetworkName, podVRFID, config)
-		if err := rndr.createPolicy(paths, sfc, bsid, localStartPods[0].NodeID, config); err != nil {
-=======
-		rndr.createSteerings(localStartSfSelectables, sfc, bsid, config)
+		rndr.createSteerings(localStartSfSelectables, sfc, bsid, customNetworkName, podVRFID, config)
 		nodeID := localStartSfSelectables[0].NodeIdentifier()
 		if err := rndr.createPolicy(paths, sfc, bsid, nodeID, config); err != nil {
->>>>>>> 09fa84fb
 			return config, errors.Wrapf(err, "can't create SRv6 policy for SFC chain with name %v", sfc.Name)
 		}
 		startLocation = mainVRFLocation
@@ -288,66 +272,35 @@
 
 		// create inner links and end link for one computed paths
 		for i, sfSelectable := range path {
-<<<<<<< HEAD
-			switch selectable := sfSelectable.(type) {
-			case *renderer.PodSF:
-				pod := selectable
-				if pod.Local {
-					podIPNet := rndr.IPAM.GetPodIP(pod.ID) // pod IP already allocated (checked in path creation)
-					if i == len(path)-1 {                  // end link
-						if packetLocation == mainVRFLocation || packetLocation == remoteLocation {
-							// remote packet will arrive in mainVRF -> packet is in mainVRF
-							rndr.createRouteToPodVrf(rndr.IPAM.SidForSFCEndLocalsid(podIPNet.IP.To16()),
-								podVRFID, config)
-							packetLocation = podVRFLocation
-						}
-						if err := rndr.createEndLinkLocalsid(sfc, customNetworkName, podVRFID,
-							podIPNet.IP.To16(), config, pod); err != nil {
-							return config, errors.Wrapf(err, "can't create end link local sid "+
-								"(pod %v) for sfc chain %v", pod.ID, sfc.Name)
-						}
-					} else { // inner link
-						if packetLocation == mainVRFLocation || packetLocation == remoteLocation {
-							// remote packet will arrive in mainVRF -> packet is in mainVRF
-							rndr.createRouteToPodVrf(rndr.IPAM.SidForSFCServiceFunctionLocalsid(sfc.Name,
-								podIPNet.IP.To16()), podVRFID, config)
-							packetLocation = podVRFLocation
-						}
-						if err := rndr.createInnerLinkLocalsids(sfc, pod, podIPNet.IP.To16(),
-							customNetworkName, podVRFID, config); err != nil {
-							return config, errors.Wrapf(err, "can't create inner link local sid (pod %v) "+
-								"for sfc chain %v", pod.ID, sfc.Name)
-=======
 			if sfSelectable.IsLocal() {
 				iPNet := sfSelectable.IPNet(rndr.IPAM) // pod IP already allocated (checked in path creation)
 				if i == len(path)-1 {                  // end link
 					if packetLocation == mainVRFLocation || packetLocation == remoteLocation { // remote packet will arrive in mainVRF -> packet is in mainVRF
 						switch sfSelectable := sfSelectable.(type) {
 						case *renderer.PodSF:
-							rndr.createRouteToPodVrf(rndr.IPAM.SidForSFCEndLocalsid(iPNet.IP.To16()), config)
+							rndr.createRouteToPodVrf(rndr.IPAM.SidForSFCEndLocalsid(iPNet.IP.To16()), podVRFID, config)
 						case *renderer.InterfaceSF:
 							if extIfIPNet := sfSelectable.IPNet(rndr.IPAM); extIfIPNet != nil {
 								sid := rndr.IPAM.SidForSFCExternalIfLocalsid(sfSelectable.Identifier(), extIfIPNet.IP.To16())
-								rndr.createRouteToPodVrf(sid, config)
+								rndr.createRouteToPodVrf(sid, podVRFID, config)
 							} else {
 								sid := rndr.IPAM.SidForSFCExternalIfLocalsid(sfSelectable.Identifier(), nil)
-								rndr.createRouteToPodVrf(sid, config)
+								rndr.createRouteToPodVrf(sid, podVRFID, config)
 							}
 						}
 						packetLocation = podVRFLocation
 					}
-					if err := rndr.createEndLinkLocalsid(sfc, config, sfSelectable); err != nil {
+					if err := rndr.createEndLinkLocalsid(sfc, customNetworkName, podVRFID, config, sfSelectable); err != nil {
 						return config, errors.Wrapf(err, "can't create end link local sid (%v %v) for sfc chain %v", sfSelectable.TypeID(), sfSelectable.Identifier(), sfc.Name)
 					}
 				} else { // inner link
 					if pod, ok := sfSelectable.(*renderer.PodSF); ok {
 						if packetLocation == mainVRFLocation || packetLocation == remoteLocation { // remote packet will arrive in mainVRF -> packet is in mainVRF
-							rndr.createRouteToPodVrf(rndr.IPAM.SidForSFCServiceFunctionLocalsid(sfc.Name, iPNet.IP.To16()), config)
+							rndr.createRouteToPodVrf(rndr.IPAM.SidForSFCServiceFunctionLocalsid(sfc.Name, iPNet.IP.To16()), podVRFID, config)
 							packetLocation = podVRFLocation
 						}
-						if err := rndr.createInnerLinkLocalsids(sfc, pod, iPNet.IP.To16(), config); err != nil {
+						if err := rndr.createInnerLinkLocalsids(sfc, pod, iPNet.IP.To16(), customNetworkName, podVRFID, config); err != nil {
 							return config, errors.Wrapf(err, "can't create inner link local sid (%v %v) for sfc chain %v", sfSelectable.TypeID(), sfSelectable.Identifier(), sfc.Name)
->>>>>>> 09fa84fb
 						}
 						endpointType := rndr.endPointType(sfc, customNetworkName)
 						if endpointType == l2DX2Endpoint || endpointType == l3Dx4Endpoint {
@@ -358,23 +311,6 @@
 					} else {
 						return nil, errors.Errorf("inner link (%v) is not of pod type", sfSelectable)
 					}
-<<<<<<< HEAD
-				} else {
-					if packetLocation == podVRFLocation {
-						otherNodeIP, _, err := rndr.IPAM.NodeIPAddress(pod.NodeID)
-						if err != nil {
-							return config, errors.Wrapf(err, "cant create route from pod VRF to main VRF "+
-								"to achieve route between local and remote sibling SFC links due to unability to "+
-								"generate node IP address from pod ID  %v", pod.NodeID)
-						}
-						// TODO rename SidForServiceNodeLocalsid and related config stuff to reflect usage in SFC
-						rndr.createRouteToMainVrf(rndr.IPAM.SidForServiceNodeLocalsid(otherNodeIP), podVRFID, config)
-					}
-					// NOTE: further routing to intermediate Localsid (Localsid that ends segment that only
-					// transports packet to another node) is configured in ipnet package-> no need to add
-					// routing out of node here
-					packetLocation = remoteLocation
-=======
 				}
 			} else {
 				if packetLocation == podVRFLocation {
@@ -383,8 +319,8 @@
 						return config, errors.Wrapf(err, "cant create route from pod VRF to main VRF to achieve route "+
 							"between local and remote sibling SFC links due to unability to generate node IP address from ID  %v", sfSelectable.NodeIdentifier())
 					}
-					rndr.createRouteToMainVrf(rndr.IPAM.SidForServiceNodeLocalsid(otherNodeIP), config) // TODO rename SidForServiceNodeLocalsid and related config stuff to reflect usage in SFC
->>>>>>> 09fa84fb
+					// TODO rename SidForServiceNodeLocalsid and related config stuff to reflect usage in SFC
+					rndr.createRouteToMainVrf(rndr.IPAM.SidForServiceNodeLocalsid(otherNodeIP), podVRFID, config)
 				}
 				// NOTE: further routing to intermediate Localsid (Localsid that ends segment that only transports packet to another node) is configured in ipnet package
 				// -> no need to add routing out of node here
@@ -605,14 +541,6 @@
 	return nil
 }
 
-<<<<<<< HEAD
-func (rndr *Renderer) setARPForPodInputInterface(podIPNet *net.IPNet, config controller.KeyValuePairs,
-	pod *renderer.PodSF) error {
-	macAddress, err := rndr.podCustomIFPhysAddress(pod, pod.InputInterfaceConfigName)
-	if err != nil {
-		return errors.Wrapf(err, "can't retrieve physical(mac) address for custom interface %v on "+
-			"pod %v of sfc chain", pod.InputInterfaceConfigName, pod.ID)
-=======
 func (rndr *Renderer) setARPForInputInterface(ipNet *net.IPNet, config controller.KeyValuePairs, sfSelectable ServiceFunctionSelectable) error {
 	var macAddress string
 	var err error
@@ -629,7 +557,6 @@
 		if err != nil {
 			return errors.Wrapf(err, "can't retrieve physical(mac) address for interface %v of sfc chain", extIf.Identifier())
 		}
->>>>>>> 09fa84fb
 	}
 	arpTable := &vpp_l3.ARPEntry{
 		Interface:   sfSelectable.InInterface(),
@@ -673,24 +600,19 @@
 	return linuxInterface.PhysAddress, nil
 }
 
-<<<<<<< HEAD
-func (rndr *Renderer) createEndLinkLocalsid(sfc *renderer.ContivSFC, customNetworkName string, podVRFID uint32,
-	endLinkAddress net.IP, config controller.KeyValuePairs, pod *renderer.PodSF) error {
+func (rndr *Renderer) createEndLinkLocalsid(sfc *renderer.ContivSFC, customNetworkName string, podVRFID uint32, config controller.KeyValuePairs, endSfSelectable ServiceFunctionSelectable) error {
+	unresolved!!! // TODO resolve
+	// sid, installationVrfID := endSfSelectable.SidEndLocalSid(rndr.IPAM, rndr.ContivConf.GetRoutingConfig().PodVRFID, rndr.ContivConf.GetRoutingConfig().MainVRFID)
+	//localSID := &vpp_srv6.LocalSID{
+	//	Sid:               sid.String(),
+	//	InstallationVrfId: installationVrfID,
+	//}
 	localSID := &vpp_srv6.LocalSID{
 		Sid:               rndr.IPAM.SidForSFCEndLocalsid(endLinkAddress).String(),
 		InstallationVrfId: podVRFID,
 	}
 
 	switch rndr.endPointType(sfc, customNetworkName) {
-=======
-func (rndr *Renderer) createEndLinkLocalsid(sfc *renderer.ContivSFC, config controller.KeyValuePairs, endSfSelectable ServiceFunctionSelectable) error {
-	sid, installationVrfID := endSfSelectable.SidEndLocalSid(rndr.IPAM, rndr.ContivConf.GetRoutingConfig().PodVRFID, rndr.ContivConf.GetRoutingConfig().MainVRFID)
-	localSID := &vpp_srv6.LocalSID{
-		Sid:               sid.String(),
-		InstallationVrfId: installationVrfID,
-	}
-	switch rndr.endPointType(sfc) {
->>>>>>> 09fa84fb
 	case l2DX2Endpoint:
 		localSID.EndFunction = &vpp_srv6.LocalSID_EndFunction_DX2{
 			EndFunction_DX2: &vpp_srv6.LocalSID_EndDX2{
@@ -698,11 +620,7 @@
 			},
 		}
 	case l3Dx4Endpoint:
-<<<<<<< HEAD
-		endIPNet := rndr.getEndLinkCustomIfIPNet(sfc, customNetworkName)
-=======
-		endIPNet := rndr.getLinkCustomIfIPNet(endSfSelectable, sfc.Network)
->>>>>>> 09fa84fb
+		endIPNet := rndr.getLinkCustomIfIPNet(endSfSelectable, customNetworkName)
 		localSID.EndFunction = &vpp_srv6.LocalSID_EndFunction_DX4{
 			EndFunction_DX4: &vpp_srv6.LocalSID_EndDX4{
 				NextHop:           endIPNet.IP.String(),
@@ -714,11 +632,7 @@
 			return errors.Wrapf(err, "can't set arp for end pod %v", pod.ID)
 		}
 	case l3Dx6Endpoint:
-<<<<<<< HEAD
-		endIPNet := rndr.getEndLinkCustomIfIPNet(sfc, customNetworkName)
-=======
-		endIPNet := rndr.getLinkCustomIfIPNet(endSfSelectable, sfc.Network)
->>>>>>> 09fa84fb
+		endIPNet := rndr.getLinkCustomIfIPNet(endSfSelectable, customNetworkName)
 		localSID.EndFunction = &vpp_srv6.LocalSID_EndFunction_DX6{
 			EndFunction_DX6: &vpp_srv6.LocalSID_EndDX6{
 				NextHop:           endIPNet.IP.String(),
@@ -769,12 +683,7 @@
 			if lastSegmentNode != sfSelectable.NodeIdentifier() { // move to another node
 				nodeIP, _, err := rndr.IPAM.NodeIPAddress(sfSelectable.NodeIdentifier())
 				if err != nil {
-<<<<<<< HEAD
-					return errors.Wrapf(err, "unable to create node-to-node transportation segment due to "+
-						"failure in generatation of node IP address for node id  %v", nodeID)
-=======
 					return errors.Wrapf(err, "unable to create node-to-node transportation segment due to failure in generatation of node IP address for node id  %v", sfSelectable.NodeIdentifier())
->>>>>>> 09fa84fb
 				}
 				segments = append(segments, rndr.IPAM.SidForServiceNodeLocalsid(nodeIP.To16()).String())
 				lastSegmentNode = sfSelectable.NodeIdentifier()
@@ -791,12 +700,7 @@
 					}
 				}
 			} else { // inner link
-<<<<<<< HEAD
-				segments = append(segments, rndr.IPAM.SidForSFCServiceFunctionLocalsid(sfc.Name,
-					podIPNet.IP.To16()).String())
-=======
 				segments = append(segments, rndr.IPAM.SidForSFCServiceFunctionLocalsid(sfc.Name, sfSelectable.IPNet(rndr.IPAM).IP.To16()).String())
->>>>>>> 09fa84fb
 			}
 		}
 
@@ -820,29 +724,8 @@
 	return nil
 }
 
-<<<<<<< HEAD
-func (rndr *Renderer) infoAboutSelectable(sfSelectable ServiceFunctionSelectable) (*net.IPNet, uint32, error) {
-	switch selectable := sfSelectable.(type) {
-	case *renderer.PodSF:
-		// Note: pod IP already allocated (checked in path creation)
-		return rndr.IPAM.GetPodIP(selectable.ID), selectable.NodeID, nil
-	case *renderer.InterfaceSF:
-		// TODO support external interfaces
-		//podIPNet = ???
-		//nodeID = selectable.NodeID
-		return nil, 0, errors.Errorf("external interfaces are not yet supported")
-	default:
-		return nil, 0, errors.Errorf("unknown type of ServiceFunctionSelectable: %#v", sfSelectable)
-	}
-}
-
-func (rndr *Renderer) createSteerings(localStartPods []*renderer.PodSF, sfc *renderer.ContivSFC, bsid net.IP,
-	customNetworkName string, podVRFID uint32, config controller.KeyValuePairs) {
+func (rndr *Renderer) createSteerings(localStartSfSelectables []ServiceFunctionSelectable, sfc *renderer.ContivSFC, bsid net.IP, customNetworkName string, podVRFID uint32, config controller.KeyValuePairs) {
 	switch rndr.endPointType(sfc, customNetworkName) {
-=======
-func (rndr *Renderer) createSteerings(localStartSfSelectables []ServiceFunctionSelectable, sfc *renderer.ContivSFC, bsid net.IP, config controller.KeyValuePairs) {
-	switch rndr.endPointType(sfc) {
->>>>>>> 09fa84fb
 	case l2DX2Endpoint:
 		for _, startSfSelectable := range localStartSfSelectables {
 			steering := &vpp_srv6.Steering{
@@ -860,12 +743,8 @@
 			config[models.Key(steering)] = steering
 		}
 	case l3Dx6Endpoint, l3Dx4Endpoint:
-<<<<<<< HEAD
-		endIPNet := rndr.getEndLinkCustomIfIPNet(sfc, customNetworkName)
-=======
 		endSfSelectable := getEndLinkSfSelectable(sfc)
-		endIPNet := rndr.getLinkCustomIfIPNet(endSfSelectable, sfc.Network)
->>>>>>> 09fa84fb
+		endIPNet := rndr.getLinkCustomIfIPNet(endSfSelectable, customNetworkName)
 		steering := &vpp_srv6.Steering{
 			Name: fmt.Sprintf("forK8sSFC-%s", sfc.Name),
 			PolicyRef: &vpp_srv6.Steering_PolicyBsid{
