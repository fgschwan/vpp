--- conflicted
+++ resolved
@@ -27,12 +27,11 @@
 	"github.com/ligato/vpp-agent/plugins/vpp/binapi/vpe"
 )
 
-<<<<<<< HEAD
 const (
 	vmxnet3KernelDriver    = "vmxnet3"  // name of the kernel driver for vmxnet3 interfaces
 	vmxnet3InterfacePrefix = "vmxnet3-" // prefix matching all vmxnet3 interfaces on VPP
 )
-=======
+
 // getHostLinkIPs returns all IP addresses assigned to physical interfaces in the host
 // network stack.
 func (n *IPv4Net) getHostLinkIPs() (hostIPs []net.IP, err error) {
@@ -59,7 +58,6 @@
 	}
 	return hostIPs, nil
 }
->>>>>>> 76566c67
 
 // executeDebugCLI executes VPP CLI command
 func (n *IPv4Net) executeDebugCLI(cmd string) (string, error) {
@@ -148,7 +146,6 @@
 // uint32ToIpv4 is a simple utility function for conversion from uint32 to IPv4.
 func uint32ToIpv4(ip uint32) net.IP {
 	return net.IPv4(byte(ip>>24), byte(ip>>16), byte(ip>>8), byte(ip)).To4()
-<<<<<<< HEAD
 }
 
 // appendIfMissing adds string into the slice if it is not already there.
@@ -168,6 +165,4 @@
 	fmt.Sscanf(pciAddr, "%x:%x:%x.%x", &a, &b, &c, &d) // e.g. "0000:0b:00.0"
 
 	return fmt.Sprintf("%s%x/%x/%x/%x", vmxnet3InterfacePrefix, a, b, c, d) // e.g. "vmxnet3-0/b/0/0"
-=======
->>>>>>> 76566c67
 }