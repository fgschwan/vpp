--- conflicted
+++ resolved
@@ -23,10 +23,6 @@
 	"github.com/ligato/cn-infra/datasync"
 	"github.com/ligato/cn-infra/logging"
 	"github.com/ligato/cn-infra/servicelabel"
-<<<<<<< HEAD
-	"github.com/ligato/vpp-agent/plugins/vpp"
-=======
->>>>>>> 6a513121
 
 	"github.com/contiv/vpp/plugins/contiv"
 	nodemodel "github.com/contiv/vpp/plugins/contiv/model/node"
@@ -59,11 +55,6 @@
 	Log          logging.Logger
 	ServiceLabel servicelabel.ReaderAPI
 	Contiv       contiv.API /* to get all interface names and pod IP network */
-<<<<<<< HEAD
-	VPP          vpp.API    /* interface IP addresses */
-	Configurator configurator.ServiceConfiguratorAPI
-=======
->>>>>>> 6a513121
 }
 
 // LocalEndpoint represents a node-local endpoint.
